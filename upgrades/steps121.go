// Copyright 2014 Canonical Ltd.
// Licensed under the AGPLv3, see LICENCE file for details.

package upgrades

import (
	"github.com/juju/juju/state"
)

// stepsFor121a1 returns upgrade steps to upgrade to a Juju 1.21alpha1 deployment.
func stepsFor121a1() []Step {
	return []Step{
		&upgradeStep{
			description: "rename the user LastConnection field to LastLogin",
			targets:     []Target{DatabaseMaster},
			run:         migrateLastConnectionToLastLogin,
		},
		&upgradeStep{
			description: "add environment uuid to state server doc",
			targets:     []Target{DatabaseMaster},
			run: func(context Context) error {
				return state.AddEnvironmentUUIDToStateServerDoc(context.State())
			},
		},
		&upgradeStep{
			description: "add all users in state as environment users",
			targets:     []Target{DatabaseMaster},
			run: func(context Context) error {
				return state.AddStateUsersAsEnvironUsers(context.State())
			},
		},
		&upgradeStep{
			description: "set environment owner and server uuid",
			targets:     []Target{DatabaseMaster},
			run: func(context Context) error {
				return state.SetOwnerAndServerUUIDForEnvironment(context.State())
			},
		},
	}
}

// stepsFor121a2 returns upgrade steps to upgrade to a Juju 1.21alpha2 deployment.
func stepsFor121a2() []Step {
	return []Step{
		&upgradeStep{
			description: "prepend the environment UUID to the ID of all service docs",
			targets:     []Target{DatabaseMaster},
			run: func(context Context) error {
				return state.AddEnvUUIDToServices(context.State())
			},
		},
		&upgradeStep{
			description: "prepend the environment UUID to the ID of all unit docs",
			targets:     []Target{DatabaseMaster},
			run: func(context Context) error {
				return state.AddEnvUUIDToUnits(context.State())
			},
		},
		&upgradeStep{
			description: "migrate charm archives into environment storage",
			targets:     []Target{DatabaseMaster},
			run: func(context Context) error {
				return migrateCharmStorage(context.State(), context.AgentConfig())
			},
		},
		&upgradeStep{
			description: "migrate custom image metadata into environment storage",
			targets:     []Target{DatabaseMaster},
			run: func(context Context) error {
				return migrateCustomImageMetadata(context.State(), context.AgentConfig())
			},
		},
		&upgradeStep{
			description: "migrate tools into environment storage",
			targets:     []Target{DatabaseMaster},
			run: func(context Context) error {
				return migrateToolsStorage(context.State(), context.AgentConfig())
			},
		},
		&upgradeStep{
			description: "migrate individual unit ports to openedPorts collection",
			targets:     []Target{DatabaseMaster},
			run: func(context Context) error {
				return state.MigrateUnitPortsToOpenedPorts(context.State())
			},
		},
		&upgradeStep{
			description: "create entries in meter status collection for existing units",
			targets:     []Target{DatabaseMaster},
			run: func(context Context) error {
				return state.CreateUnitMeterStatus(context.State())
			},
		},
	}
}

// stepsFor121a3 returns upgrade steps to upgrade to a Juju 1.21alpha3 deployment.
func stepsFor121a3() []Step {
	return []Step{
		&upgradeStep{
			description: "migrate machine instanceId into instanceData",
			targets:     []Target{DatabaseMaster},
			run: func(context Context) error {
				return state.MigrateMachineInstanceIdToInstanceData(context.State())
			},
		},
		&upgradeStep{
			description: "prepend the environment UUID to the ID of all machine docs",
			targets:     []Target{DatabaseMaster},
			run: func(context Context) error {
				return state.AddEnvUUIDToMachines(context.State())
			},
		},
		&upgradeStep{
			description: "prepend the environment UUID to the ID of all instanceData docs",
			targets:     []Target{DatabaseMaster},
			run: func(context Context) error {
				return state.AddEnvUUIDToInstanceData(context.State())
			},
		},
		&upgradeStep{
			description: "prepend the environment UUID to the ID of all containerRef docs",
			targets:     []Target{DatabaseMaster},
			run: func(context Context) error {
				return state.AddEnvUUIDToContainerRefs(context.State())
			},
		},
		&upgradeStep{
			description: "prepend the environment UUID to the ID of all reboot docs",
			targets:     []Target{DatabaseMaster},
			run: func(context Context) error {
				return state.AddEnvUUIDToReboots(context.State())
			},
		},
		&upgradeStep{
<<<<<<< HEAD
			description: "prepend the environment UUID to the ID of all minUnit docs",
			targets:     []Target{DatabaseMaster},
			run: func(context Context) error {
				return state.AddEnvUUIDToMinUnits(context.State())
=======
			description: "prepend the environment UUID to the ID of all relations docs",
			targets:     []Target{DatabaseMaster},
			run: func(context Context) error {
				return state.AddEnvUUIDToRelations(context.State())
			},
		},
		&upgradeStep{
			description: "prepend the environment UUID to the ID of all relationscopes docs",
			targets:     []Target{DatabaseMaster},
			run: func(context Context) error {
				return state.AddEnvUUIDToRelationScopes(context.State())
>>>>>>> f45ebc51
			},
		},
		&upgradeStep{
			description: "migrate machine jobs into ones with JobManageNetworking based on rules",
			targets:     []Target{DatabaseMaster},
			run:         migrateJobManageNetworking,
		},
		&upgradeStep{
			description: "prepend the environment UUID to the ID of all cleanup docs",
			targets:     []Target{DatabaseMaster},
			run: func(context Context) error {
				return state.AddEnvUUIDToCleanups(context.State())
			},
		},
	}
}<|MERGE_RESOLUTION|>--- conflicted
+++ resolved
@@ -133,12 +133,13 @@
 			},
 		},
 		&upgradeStep{
-<<<<<<< HEAD
 			description: "prepend the environment UUID to the ID of all minUnit docs",
 			targets:     []Target{DatabaseMaster},
 			run: func(context Context) error {
 				return state.AddEnvUUIDToMinUnits(context.State())
-=======
+			},
+		},
+		&upgradeStep{
 			description: "prepend the environment UUID to the ID of all relations docs",
 			targets:     []Target{DatabaseMaster},
 			run: func(context Context) error {
@@ -150,7 +151,6 @@
 			targets:     []Target{DatabaseMaster},
 			run: func(context Context) error {
 				return state.AddEnvUUIDToRelationScopes(context.State())
->>>>>>> f45ebc51
 			},
 		},
 		&upgradeStep{
