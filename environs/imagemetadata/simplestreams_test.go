// Copyright 2013 Canonical Ltd.
// Licensed under the AGPLv3, see LICENCE file for details.

package imagemetadata

import (
	"flag"
	. "launchpad.net/gocheck"
	"launchpad.net/juju-core/environs/jujutest"
	coretesting "launchpad.net/juju-core/testing"
	"net/http"
	"reflect"
	"testing"
)

var live = flag.Bool("live", false, "Include live simplestreams tests")
var vendor = flag.String("vendor", "", "The vendor representing the source of the simplestream data")

type liveTestData struct {
	baseURL        string
	validCloudSpec CloudSpec
}

var liveUrls = map[string]liveTestData{
	"ec2": {
		baseURL:        DefaultBaseURL,
		validCloudSpec: CloudSpec{"us-east-1", "https://ec2.us-east-1.amazonaws.com"},
	},
	"canonistack": {
		baseURL:        "https://swift.canonistack.canonical.com/v1/AUTH_a48765cc0e864be980ee21ae26aaaed4/simplestreams/data",
		validCloudSpec: CloudSpec{"lcy01", "https://keystone.canonistack.canonical.com:443/v2.0/"},
	},
}

func Test(t *testing.T) {
	if *live {
		if *vendor == "" {
			t.Fatal("missing vendor")
		}
		var ok bool
		var testData liveTestData
		if testData, ok = liveUrls[*vendor]; !ok {
			keys := reflect.ValueOf(liveUrls).MapKeys()
			t.Fatalf("Unknown vendor %s. Must be one of %s", *vendor, keys)
		}
		registerLiveSimpleStreamsTests(testData.baseURL, ImageConstraint{
			CloudSpec: testData.validCloudSpec,
<<<<<<< HEAD
			Release:   "quantal",
			Arches:    []string{"amd64"},
=======
			Series:    "quantal",
			Arch:      "amd64",
>>>>>>> b8beaabd
		})
	}
	registerSimpleStreamsTests()
	TestingT(t)
}

var testRoundTripper = &jujutest.ProxyRoundTripper{}

func init() {
	// Prepare mock http transport for overriding metadata and images output in tests
	http.DefaultTransport.(*http.Transport).RegisterProtocol("test", testRoundTripper)
}

var imageData = []jujutest.FileContent{
	{
		"/streams/v1/index.json", `
		{
		 "index": {
		  "com.ubuntu.cloud:released:precise": {
		   "updated": "Wed, 01 May 2013 13:31:26 +0000",
		   "clouds": [
			{
			 "region": "us-east-1",
			 "endpoint": "https://ec2.us-east-1.amazonaws.com"
			}
		   ],
		   "cloudname": "aws",
		   "datatype": "image-ids",
		   "format": "products:1.0",
		   "products": [
			"com.ubuntu.cloud:server:12.04:amd64",
			"com.ubuntu.cloud:server:12.04:arm"
		   ],
		   "path": "streams/v1/image_metadata.json"
		  },
		  "com.ubuntu.cloud:released:raring": {
		   "updated": "Wed, 01 May 2013 13:31:26 +0000",
		   "clouds": [
			{
			 "region": "us-east-1",
			 "endpoint": "https://ec2.us-east-1.amazonaws.com"
			}
		   ],
		   "cloudname": "aws",
		   "datatype": "image-ids",
		   "format": "products:1.0",
		   "products": [
			"com.ubuntu.cloud:server:13.04:amd64"
		   ],
		   "path": "streams/v1/raring_metadata.json"
		  },
		  "com.ubuntu.cloud:released:download": {
		   "datatype": "image-downloads",
		   "path": "streams/v1/com.ubuntu.cloud:released:download.json",
		   "updated": "Wed, 01 May 2013 13:30:37 +0000",
		   "products": [
			"com.ubuntu.cloud:server:12.10:amd64",
			"com.ubuntu.cloud:server:13.04:amd64"
		   ],
		   "format": "products:1.0"
		  }
		 },
		 "updated": "Wed, 01 May 2013 13:31:26 +0000",
		 "format": "index:1.0"
		}
`}, {
		"/streams/v1/image_metadata.json", `
{
 "updated": "Wed, 01 May 2013 13:31:26 +0000",
 "content_id": "com.ubuntu.cloud:released:aws",
 "products": {
  "com.ubuntu.cloud:server:12.04:amd64": {
   "release": "precise",
   "version": "12.04",
   "arch": "amd64",
   "region": "au-east-1",
   "endpoint": "http://somewhere",
   "versions": {
    "20121218": {
     "region": "au-east-2",
     "endpoint": "http://somewhere-else",
     "items": {
      "usww1pe": {
       "root_store": "ebs",
       "virt": "pv",
       "id": "ami-26745463"
      },
      "usww2he": {
       "root_store": "ebs",
       "virt": "hvm",
       "id": "ami-442ea674",
       "region": "us-east-1",
       "endpoint": "https://ec2.us-east-1.amazonaws.com"
      },
      "usww3he": {
       "root_store": "ebs",
       "virt": "hvm",
       "crsn": "uswest3",
       "id": "ami-442ea675"
      }
     },
     "pubname": "ubuntu-precise-12.04-amd64-server-20121218",
     "label": "release"
    },
    "20111111": {
     "items": {
      "usww3pe": {
       "root_store": "ebs",
       "virt": "pv",
       "id": "ami-26745464"
      },
      "usww2pe": {
       "root_store": "instance",
       "virt": "pv",
       "id": "ami-442ea684",
       "region": "us-east-1",
       "endpoint": "https://ec2.us-east-1.amazonaws.com"
      }
     },
     "pubname": "ubuntu-precise-12.04-amd64-server-20111111",
     "label": "release"
    }
   }
  },
  "com.ubuntu.cloud:server:12.04:arm": {
   "release": "precise",
   "version": "12.04",
   "arch": "arm",
   "region": "us-east-1",
   "endpoint": "http://ec2.us-east-1.amazonaws.com",
   "versions": {
    "20121219": {
     "items": {
      "usww2he": {
       "root_store": "ebs",
       "virt": "pv",
       "id": "ami-442ea699"
      }
     },
     "pubname": "ubuntu-precise-12.04-arm-server-20121219",
     "label": "release"
    }
   }
  }
 },
 "_aliases": {
  "crsn": {
   "uswest3": {
    "region": "us-west-3",
    "endpoint": "https://ec2.us-west-3.amazonaws.com"
   }
  }
 },
 "format": "products:1.0"
}
`},
}

func registerSimpleStreamsTests() {
	Suite(&simplestreamsSuite{
		liveSimplestreamsSuite: liveSimplestreamsSuite{
			baseURL: "test:",
<<<<<<< HEAD
			validImageConstraint: NewImageConstraint(
				"us-east-1", "http://ec2.us-east-1.amazonaws.com", "precise", []string{"amd64", "arm"}, ""),
=======
			validImageConstraint: ImageConstraint{
				CloudSpec: CloudSpec{
					Region:   "us-east-1",
					Endpoint: "https://ec2.us-east-1.amazonaws.com",
				},
				Series: "quantal",
				Arch:   "amd64",
			},
>>>>>>> b8beaabd
		},
	})
}

func registerLiveSimpleStreamsTests(baseURL string, validImageConstraint ImageConstraint) {
	Suite(&liveSimplestreamsSuite{
		baseURL:              baseURL,
		validImageConstraint: validImageConstraint,
	})
}

type simplestreamsSuite struct {
	liveSimplestreamsSuite
}

type liveSimplestreamsSuite struct {
	coretesting.LoggingSuite
	baseURL              string
	validImageConstraint ImageConstraint
}

func (s *liveSimplestreamsSuite) SetUpSuite(c *C) {
	s.LoggingSuite.SetUpSuite(c)
}

func (s *liveSimplestreamsSuite) TearDownSuite(c *C) {
	s.LoggingSuite.TearDownSuite(c)
}

func (s *simplestreamsSuite) SetUpSuite(c *C) {
	s.liveSimplestreamsSuite.SetUpSuite(c)
	testRoundTripper.Sub = jujutest.NewVirtualRoundTripper(imageData)
}

func (s *simplestreamsSuite) TearDownSuite(c *C) {
	testRoundTripper.Sub = nil
	s.liveSimplestreamsSuite.TearDownSuite(c)
}

const (
	index_v1   = "index:1.0"
	product_v1 = "products:1.0"
)

func (s *liveSimplestreamsSuite) TestGetIndex(c *C) {
	indexRef, err := getIndexWithFormat(s.baseURL, DefaultIndexPath, index_v1)
	c.Assert(err, IsNil)
	c.Assert(indexRef.Format, Equals, index_v1)
	c.Assert(indexRef.baseURL, Equals, s.baseURL)
	c.Assert(len(indexRef.Indexes) > 0, Equals, true)
}

func (s *liveSimplestreamsSuite) TestGetIndexWrongFormat(c *C) {
	_, err := getIndexWithFormat(s.baseURL, DefaultIndexPath, "bad")
	c.Assert(err, NotNil)
}

func (s *liveSimplestreamsSuite) TestGetImageIdsPathExists(c *C) {
	indexRef, err := getIndexWithFormat(s.baseURL, DefaultIndexPath, index_v1)
	c.Assert(err, IsNil)
	path, err := indexRef.getImageIdsPath(&s.validImageConstraint)
	c.Assert(err, IsNil)
	c.Assert(path, Not(Equals), "")
}

func (s *liveSimplestreamsSuite) TestGetImageIdsPathInvalidCloudSpec(c *C) {
	indexRef, err := getIndexWithFormat(s.baseURL, DefaultIndexPath, index_v1)
	c.Assert(err, IsNil)
	ic := ImageConstraint{
		CloudSpec: CloudSpec{"bad", "spec"},
	}
	_, err = indexRef.getImageIdsPath(&ic)
	c.Assert(err, NotNil)
}

func (s *liveSimplestreamsSuite) TestGetImageIdsPathInvalidProductSpec(c *C) {
	indexRef, err := getIndexWithFormat(s.baseURL, DefaultIndexPath, index_v1)
	c.Assert(err, IsNil)
	ic := ImageConstraint{
		CloudSpec: s.validImageConstraint.CloudSpec,
<<<<<<< HEAD
		Release:   "precise",
		Arches:    []string{"bad"},
=======
		Series:    "precise",
		Arch:      "bad",
>>>>>>> b8beaabd
		Stream:    "spec",
	}
	_, err = indexRef.getImageIdsPath(&ic)
	c.Assert(err, NotNil)
}

func (s *simplestreamsSuite) TestGetImageIdsPath(c *C) {
	indexRef, err := getIndexWithFormat(s.baseURL, DefaultIndexPath, index_v1)
	c.Assert(err, IsNil)
	path, err := indexRef.getImageIdsPath(&s.validImageConstraint)
	c.Assert(err, IsNil)
	c.Assert(path, Equals, "streams/v1/image_metadata.json")
}

func (s *liveSimplestreamsSuite) assertGetMetadata(c *C) *cloudImageMetadata {
	indexRef, err := getIndexWithFormat(s.baseURL, DefaultIndexPath, index_v1)
	c.Assert(err, IsNil)
	metadata, err := indexRef.getCloudMetadataWithFormat(&s.validImageConstraint, product_v1)
	c.Assert(err, IsNil)
	c.Assert(metadata.Format, Equals, product_v1)
	c.Assert(len(metadata.Products) > 0, Equals, true)
	return metadata
}

func (s *liveSimplestreamsSuite) TestGetCloudMetadataWithFormat(c *C) {
	s.assertGetMetadata(c)
}

func (s *liveSimplestreamsSuite) TestGetImageIdMetadataExists(c *C) {
	im, err := Fetch([]string{s.baseURL}, DefaultIndexPath, &s.validImageConstraint)
	c.Assert(err, IsNil)
	c.Assert(len(im) > 0, Equals, true)
}

func (s *liveSimplestreamsSuite) TestGetImageIdMetadataMultipleBaseURLsExists(c *C) {
	im, err := Fetch([]string{"http://bad", s.baseURL}, DefaultIndexPath, &s.validImageConstraint)
	c.Assert(err, IsNil)
	c.Assert(len(im) > 0, Equals, true)
}

<<<<<<< HEAD
=======
func (s *simplestreamsSuite) assertImageMetadataContents(c *C, im []*ImageMetadata) {
	c.Assert(len(im), Equals, 2)
	c.Assert(im, DeepEquals, []*ImageMetadata{
		{
			Id:         "ami-442ea674",
			VType:      "hvm",
			RegionName: "us-east-1",
			Endpoint:   "https://ec2.us-east-1.amazonaws.com",
			Storage:    "ebs",
		},
		{
			Id:         "ami-442ea684",
			VType:      "pv",
			RegionName: "us-east-1",
			Endpoint:   "https://ec2.us-east-1.amazonaws.com",
			Storage:    "ebs",
		},
	})
}

func (s *simplestreamsSuite) TestGetImageIdMetadata(c *C) {
	im, err := Fetch([]string{s.baseURL}, DefaultIndexPath, &s.validImageConstraint)
	c.Assert(err, IsNil)
	s.assertImageMetadataContents(c, im)
}

>>>>>>> b8beaabd
func (s *liveSimplestreamsSuite) assertGetImageCollections(c *C, version string) *imageCollection {
	metadata := s.assertGetMetadata(c)
	metadataCatalog := metadata.Products["com.ubuntu.cloud:server:12.04:amd64"]
	ic := metadataCatalog.Images[version]
	return ic
}

func (s *simplestreamsSuite) TestMetadataCatalog(c *C) {
	metadata := s.assertGetMetadata(c)
	c.Check(len(metadata.Products), Equals, 2)
	c.Check(len(metadata.Aliases), Equals, 1)
	metadataCatalog := metadata.Products["com.ubuntu.cloud:server:12.04:amd64"]
	c.Check(len(metadataCatalog.Images), Equals, 2)
<<<<<<< HEAD
	c.Check(metadataCatalog.Release, Equals, "precise")
	c.Check(metadataCatalog.Version, Equals, "12.04")
=======
	c.Check(metadataCatalog.Series, Equals, "quantal")
	c.Check(metadataCatalog.Version, Equals, "12.10")
>>>>>>> b8beaabd
	c.Check(metadataCatalog.Arch, Equals, "amd64")
	c.Check(metadataCatalog.RegionName, Equals, "au-east-1")
	c.Check(metadataCatalog.Endpoint, Equals, "http://somewhere")
	c.Check(len(metadataCatalog.Images) > 0, Equals, true)
}

func (s *simplestreamsSuite) TestImageCollection(c *C) {
	ic := s.assertGetImageCollections(c, "20121218")
	c.Check(ic.RegionName, Equals, "au-east-2")
	c.Check(ic.Endpoint, Equals, "http://somewhere-else")
	c.Assert(len(ic.Images) > 0, Equals, true)
	im := ic.Images["usww2he"]
	c.Check(im.Id, Equals, "ami-442ea674")
	c.Check(im.Storage, Equals, "ebs")
	c.Check(im.VType, Equals, "hvm")
	c.Check(im.RegionName, Equals, "us-east-1")
	c.Check(im.Endpoint, Equals, "https://ec2.us-east-1.amazonaws.com")
}

func (s *simplestreamsSuite) TestImageMetadataDenormalisationFromCollection(c *C) {
	ic := s.assertGetImageCollections(c, "20121218")
	im := ic.Images["usww1pe"]
	c.Check(im.RegionName, Equals, ic.RegionName)
	c.Check(im.Endpoint, Equals, ic.Endpoint)
}

func (s *simplestreamsSuite) TestImageMetadataDenormalisationFromCatalog(c *C) {
	metadata := s.assertGetMetadata(c)
	metadataCatalog := metadata.Products["com.ubuntu.cloud:server:12.04:amd64"]
	ic := metadataCatalog.Images["20111111"]
	im := ic.Images["usww3pe"]
	c.Check(im.RegionName, Equals, metadataCatalog.RegionName)
	c.Check(im.Endpoint, Equals, metadataCatalog.Endpoint)
}

func (s *simplestreamsSuite) TestImageMetadataDealiasing(c *C) {
	metadata := s.assertGetMetadata(c)
	metadataCatalog := metadata.Products["com.ubuntu.cloud:server:12.04:amd64"]
	ic := metadataCatalog.Images["20121218"]
	im := ic.Images["usww3he"]
	c.Check(im.RegionName, Equals, "us-west-3")
	c.Check(im.Endpoint, Equals, "https://ec2.us-west-3.amazonaws.com")
}

type productSpecSuite struct{}

var _ = Suite(&productSpecSuite{})

<<<<<<< HEAD
func (s *productSpecSuite) TestIdWithDefaultStream(c *C) {
	imageConstraint := NewImageConstraint("region", "ep", "precise", []string{"amd64"}, "")
	ids, err := imageConstraint.Ids()
=======
func (s *productSpecSuite) TestNameWithDefaultStream(c *C) {
	prodSpec := ImageConstraint{
		Series: "precise",
		Arch:   "amd64",
	}
	prodSpecId, err := prodSpec.Id()
>>>>>>> b8beaabd
	c.Assert(err, IsNil)
	c.Assert(ids, DeepEquals, []string{"com.ubuntu.cloud:server:12.04:amd64"})
}

func (s *productSpecSuite) TestId(c *C) {
<<<<<<< HEAD
	imageConstraint := NewImageConstraint("region", "ep", "precise", []string{"amd64"}, "daily")
	ids, err := imageConstraint.Ids()
	c.Assert(err, IsNil)
	c.Assert(ids, DeepEquals, []string{"com.ubuntu.cloud.daily:server:12.04:amd64"})
}

func (s *productSpecSuite) TestIdMultiArch(c *C) {
	imageConstraint := NewImageConstraint("region", "ep", "precise", []string{"amd64", "i386"}, "daily")
	ids, err := imageConstraint.Ids()
=======
	prodSpec := ImageConstraint{
		Series: "precise",
		Arch:   "amd64",
		Stream: "daily",
	}
	prodSpecId, err := prodSpec.Id()
>>>>>>> b8beaabd
	c.Assert(err, IsNil)
	c.Assert(ids, DeepEquals, []string{
		"com.ubuntu.cloud.daily:server:12.04:amd64",
		"com.ubuntu.cloud.daily:server:12.04:i386"})
}

func (s *productSpecSuite) TestIdWithNonDefaultRelease(c *C) {
<<<<<<< HEAD
	imageConstraint := NewImageConstraint("region", "ep", "lucid", []string{"amd64"}, "daily")
	ids, err := imageConstraint.Ids()
=======
	prodSpec := ImageConstraint{
		Series: "lucid",
		Arch:   "amd64",
		Stream: "daily",
	}
	prodSpecId, err := prodSpec.Id()
>>>>>>> b8beaabd
	c.Assert(err, IsNil)
	c.Assert(ids, DeepEquals, []string{"com.ubuntu.cloud.daily:server:10.04:amd64"})
}

var ebs = "ebs"
var getImageIdMetadataTests = []struct {
	region  string
	series  string
	arches  []string
	images  []*ImageMetadata
	storage *string
}{
	{
		region: "us-east-1",
		series: "precise",
		arches: []string{"amd64", "arm"},
		images: []*ImageMetadata{
			{
				Id:         "ami-442ea674",
				VType:      "hvm",
				Arch:       "amd64",
				RegionName: "us-east-1",
				Endpoint:   "http://ec2.us-east-1.amazonaws.com",
				Storage:    "ebs",
			},
			{
				Id:         "ami-442ea684",
				VType:      "pv",
				Arch:       "amd64",
				RegionName: "us-east-1",
				Endpoint:   "http://ec2.us-east-1.amazonaws.com",
				Storage:    "instance",
			},
			{
				Id:         "ami-442ea699",
				VType:      "pv",
				Arch:       "arm",
				RegionName: "us-east-1",
				Endpoint:   "http://ec2.us-east-1.amazonaws.com",
				Storage:    "ebs",
			},
		},
	},
	{
		region: "us-east-1",
		series: "precise",
		arches: []string{"amd64"},
		images: []*ImageMetadata{
			{
				Id:         "ami-442ea674",
				VType:      "hvm",
				Arch:       "amd64",
				RegionName: "us-east-1",
				Endpoint:   "http://ec2.us-east-1.amazonaws.com",
				Storage:    "ebs",
			},
			{
				Id:         "ami-442ea684",
				VType:      "pv",
				Arch:       "amd64",
				RegionName: "us-east-1",
				Endpoint:   "http://ec2.us-east-1.amazonaws.com",
				Storage:    "instance",
			},
		},
	},
	{
		region: "us-east-1",
		series: "precise",
		arches: []string{"arm"},
		images: []*ImageMetadata{
			{
				Id:         "ami-442ea699",
				VType:      "pv",
				Arch:       "arm",
				RegionName: "us-east-1",
				Endpoint:   "http://ec2.us-east-1.amazonaws.com",
				Storage:    "ebs",
			},
		},
	},
	{
		region:  "us-east-1",
		series:  "precise",
		arches:  []string{"amd64"},
		storage: &ebs,
		images: []*ImageMetadata{
			{
				Id:         "ami-442ea674",
				VType:      "hvm",
				Arch:       "amd64",
				RegionName: "us-east-1",
				Endpoint:   "http://ec2.us-east-1.amazonaws.com",
				Storage:    "ebs",
			},
		},
	},
}

func (s *simplestreamsSuite) TestFetch(c *C) {
	for i, t := range getImageIdMetadataTests {
		c.Logf("test %d", i)
		imageConstraint := NewImageConstraint(t.region, "http://ec2.us-east-1.amazonaws.com", "precise", t.arches, "")
		imageConstraint.Storage = t.storage
		images, err := Fetch([]string{s.baseURL}, DefaultIndexPath, &imageConstraint)
		if !c.Check(err, IsNil) {
			continue
		}
		c.Check(images, DeepEquals, t.images)
	}
}<|MERGE_RESOLUTION|>--- conflicted
+++ resolved
@@ -45,13 +45,8 @@
 		}
 		registerLiveSimpleStreamsTests(testData.baseURL, ImageConstraint{
 			CloudSpec: testData.validCloudSpec,
-<<<<<<< HEAD
-			Release:   "quantal",
+			Series:    "quantal",
 			Arches:    []string{"amd64"},
-=======
-			Series:    "quantal",
-			Arch:      "amd64",
->>>>>>> b8beaabd
 		})
 	}
 	registerSimpleStreamsTests()
@@ -128,11 +123,11 @@
    "version": "12.04",
    "arch": "amd64",
    "region": "au-east-1",
-   "endpoint": "http://somewhere",
+   "endpoint": "https://somewhere",
    "versions": {
     "20121218": {
      "region": "au-east-2",
-     "endpoint": "http://somewhere-else",
+     "endpoint": "https://somewhere-else",
      "items": {
       "usww1pe": {
        "root_store": "ebs",
@@ -181,7 +176,7 @@
    "version": "12.04",
    "arch": "arm",
    "region": "us-east-1",
-   "endpoint": "http://ec2.us-east-1.amazonaws.com",
+   "endpoint": "https://ec2.us-east-1.amazonaws.com",
    "versions": {
     "20121219": {
      "items": {
@@ -214,19 +209,14 @@
 	Suite(&simplestreamsSuite{
 		liveSimplestreamsSuite: liveSimplestreamsSuite{
 			baseURL: "test:",
-<<<<<<< HEAD
-			validImageConstraint: NewImageConstraint(
-				"us-east-1", "http://ec2.us-east-1.amazonaws.com", "precise", []string{"amd64", "arm"}, ""),
-=======
 			validImageConstraint: ImageConstraint{
 				CloudSpec: CloudSpec{
 					Region:   "us-east-1",
 					Endpoint: "https://ec2.us-east-1.amazonaws.com",
 				},
-				Series: "quantal",
-				Arch:   "amd64",
-			},
->>>>>>> b8beaabd
+				Series: "precise",
+				Arches: []string{"amd64", "arm"},
+			},
 		},
 	})
 }
@@ -307,13 +297,8 @@
 	c.Assert(err, IsNil)
 	ic := ImageConstraint{
 		CloudSpec: s.validImageConstraint.CloudSpec,
-<<<<<<< HEAD
-		Release:   "precise",
+		Series:    "precise",
 		Arches:    []string{"bad"},
-=======
-		Series:    "precise",
-		Arch:      "bad",
->>>>>>> b8beaabd
 		Stream:    "spec",
 	}
 	_, err = indexRef.getImageIdsPath(&ic)
@@ -349,40 +334,11 @@
 }
 
 func (s *liveSimplestreamsSuite) TestGetImageIdMetadataMultipleBaseURLsExists(c *C) {
-	im, err := Fetch([]string{"http://bad", s.baseURL}, DefaultIndexPath, &s.validImageConstraint)
+	im, err := Fetch([]string{"https://bad", s.baseURL}, DefaultIndexPath, &s.validImageConstraint)
 	c.Assert(err, IsNil)
 	c.Assert(len(im) > 0, Equals, true)
 }
 
-<<<<<<< HEAD
-=======
-func (s *simplestreamsSuite) assertImageMetadataContents(c *C, im []*ImageMetadata) {
-	c.Assert(len(im), Equals, 2)
-	c.Assert(im, DeepEquals, []*ImageMetadata{
-		{
-			Id:         "ami-442ea674",
-			VType:      "hvm",
-			RegionName: "us-east-1",
-			Endpoint:   "https://ec2.us-east-1.amazonaws.com",
-			Storage:    "ebs",
-		},
-		{
-			Id:         "ami-442ea684",
-			VType:      "pv",
-			RegionName: "us-east-1",
-			Endpoint:   "https://ec2.us-east-1.amazonaws.com",
-			Storage:    "ebs",
-		},
-	})
-}
-
-func (s *simplestreamsSuite) TestGetImageIdMetadata(c *C) {
-	im, err := Fetch([]string{s.baseURL}, DefaultIndexPath, &s.validImageConstraint)
-	c.Assert(err, IsNil)
-	s.assertImageMetadataContents(c, im)
-}
-
->>>>>>> b8beaabd
 func (s *liveSimplestreamsSuite) assertGetImageCollections(c *C, version string) *imageCollection {
 	metadata := s.assertGetMetadata(c)
 	metadataCatalog := metadata.Products["com.ubuntu.cloud:server:12.04:amd64"]
@@ -396,23 +352,18 @@
 	c.Check(len(metadata.Aliases), Equals, 1)
 	metadataCatalog := metadata.Products["com.ubuntu.cloud:server:12.04:amd64"]
 	c.Check(len(metadataCatalog.Images), Equals, 2)
-<<<<<<< HEAD
-	c.Check(metadataCatalog.Release, Equals, "precise")
+	c.Check(metadataCatalog.Series, Equals, "precise")
 	c.Check(metadataCatalog.Version, Equals, "12.04")
-=======
-	c.Check(metadataCatalog.Series, Equals, "quantal")
-	c.Check(metadataCatalog.Version, Equals, "12.10")
->>>>>>> b8beaabd
 	c.Check(metadataCatalog.Arch, Equals, "amd64")
 	c.Check(metadataCatalog.RegionName, Equals, "au-east-1")
-	c.Check(metadataCatalog.Endpoint, Equals, "http://somewhere")
+	c.Check(metadataCatalog.Endpoint, Equals, "https://somewhere")
 	c.Check(len(metadataCatalog.Images) > 0, Equals, true)
 }
 
 func (s *simplestreamsSuite) TestImageCollection(c *C) {
 	ic := s.assertGetImageCollections(c, "20121218")
 	c.Check(ic.RegionName, Equals, "au-east-2")
-	c.Check(ic.Endpoint, Equals, "http://somewhere-else")
+	c.Check(ic.Endpoint, Equals, "https://somewhere-else")
 	c.Assert(len(ic.Images) > 0, Equals, true)
 	im := ic.Images["usww2he"]
 	c.Check(im.Id, Equals, "ami-442ea674")
@@ -451,41 +402,34 @@
 
 var _ = Suite(&productSpecSuite{})
 
-<<<<<<< HEAD
 func (s *productSpecSuite) TestIdWithDefaultStream(c *C) {
-	imageConstraint := NewImageConstraint("region", "ep", "precise", []string{"amd64"}, "")
+	imageConstraint := ImageConstraint{
+		Series: "precise",
+		Arches: []string{"amd64"},
+	}
 	ids, err := imageConstraint.Ids()
-=======
-func (s *productSpecSuite) TestNameWithDefaultStream(c *C) {
-	prodSpec := ImageConstraint{
+	c.Assert(err, IsNil)
+	c.Assert(ids, DeepEquals, []string{"com.ubuntu.cloud:server:12.04:amd64"})
+}
+
+func (s *productSpecSuite) TestId(c *C) {
+	imageConstraint := ImageConstraint{
 		Series: "precise",
-		Arch:   "amd64",
-	}
-	prodSpecId, err := prodSpec.Id()
->>>>>>> b8beaabd
-	c.Assert(err, IsNil)
-	c.Assert(ids, DeepEquals, []string{"com.ubuntu.cloud:server:12.04:amd64"})
-}
-
-func (s *productSpecSuite) TestId(c *C) {
-<<<<<<< HEAD
-	imageConstraint := NewImageConstraint("region", "ep", "precise", []string{"amd64"}, "daily")
+		Arches: []string{"amd64"},
+		Stream: "daily",
+	}
 	ids, err := imageConstraint.Ids()
 	c.Assert(err, IsNil)
 	c.Assert(ids, DeepEquals, []string{"com.ubuntu.cloud.daily:server:12.04:amd64"})
 }
 
 func (s *productSpecSuite) TestIdMultiArch(c *C) {
-	imageConstraint := NewImageConstraint("region", "ep", "precise", []string{"amd64", "i386"}, "daily")
+	imageConstraint := ImageConstraint{
+		Series: "precise",
+		Arches: []string{"amd64", "i386"},
+		Stream: "daily",
+	}
 	ids, err := imageConstraint.Ids()
-=======
-	prodSpec := ImageConstraint{
-		Series: "precise",
-		Arch:   "amd64",
-		Stream: "daily",
-	}
-	prodSpecId, err := prodSpec.Id()
->>>>>>> b8beaabd
 	c.Assert(err, IsNil)
 	c.Assert(ids, DeepEquals, []string{
 		"com.ubuntu.cloud.daily:server:12.04:amd64",
@@ -493,17 +437,12 @@
 }
 
 func (s *productSpecSuite) TestIdWithNonDefaultRelease(c *C) {
-<<<<<<< HEAD
-	imageConstraint := NewImageConstraint("region", "ep", "lucid", []string{"amd64"}, "daily")
+	imageConstraint := ImageConstraint{
+		Series: "lucid",
+		Arches: []string{"amd64"},
+		Stream: "daily",
+	}
 	ids, err := imageConstraint.Ids()
-=======
-	prodSpec := ImageConstraint{
-		Series: "lucid",
-		Arch:   "amd64",
-		Stream: "daily",
-	}
-	prodSpecId, err := prodSpec.Id()
->>>>>>> b8beaabd
 	c.Assert(err, IsNil)
 	c.Assert(ids, DeepEquals, []string{"com.ubuntu.cloud.daily:server:10.04:amd64"})
 }
@@ -526,7 +465,7 @@
 				VType:      "hvm",
 				Arch:       "amd64",
 				RegionName: "us-east-1",
-				Endpoint:   "http://ec2.us-east-1.amazonaws.com",
+				Endpoint:   "https://ec2.us-east-1.amazonaws.com",
 				Storage:    "ebs",
 			},
 			{
@@ -534,7 +473,7 @@
 				VType:      "pv",
 				Arch:       "amd64",
 				RegionName: "us-east-1",
-				Endpoint:   "http://ec2.us-east-1.amazonaws.com",
+				Endpoint:   "https://ec2.us-east-1.amazonaws.com",
 				Storage:    "instance",
 			},
 			{
@@ -542,7 +481,7 @@
 				VType:      "pv",
 				Arch:       "arm",
 				RegionName: "us-east-1",
-				Endpoint:   "http://ec2.us-east-1.amazonaws.com",
+				Endpoint:   "https://ec2.us-east-1.amazonaws.com",
 				Storage:    "ebs",
 			},
 		},
@@ -557,7 +496,7 @@
 				VType:      "hvm",
 				Arch:       "amd64",
 				RegionName: "us-east-1",
-				Endpoint:   "http://ec2.us-east-1.amazonaws.com",
+				Endpoint:   "https://ec2.us-east-1.amazonaws.com",
 				Storage:    "ebs",
 			},
 			{
@@ -565,7 +504,7 @@
 				VType:      "pv",
 				Arch:       "amd64",
 				RegionName: "us-east-1",
-				Endpoint:   "http://ec2.us-east-1.amazonaws.com",
+				Endpoint:   "https://ec2.us-east-1.amazonaws.com",
 				Storage:    "instance",
 			},
 		},
@@ -580,7 +519,7 @@
 				VType:      "pv",
 				Arch:       "arm",
 				RegionName: "us-east-1",
-				Endpoint:   "http://ec2.us-east-1.amazonaws.com",
+				Endpoint:   "https://ec2.us-east-1.amazonaws.com",
 				Storage:    "ebs",
 			},
 		},
@@ -596,7 +535,7 @@
 				VType:      "hvm",
 				Arch:       "amd64",
 				RegionName: "us-east-1",
-				Endpoint:   "http://ec2.us-east-1.amazonaws.com",
+				Endpoint:   "https://ec2.us-east-1.amazonaws.com",
 				Storage:    "ebs",
 			},
 		},
@@ -606,7 +545,11 @@
 func (s *simplestreamsSuite) TestFetch(c *C) {
 	for i, t := range getImageIdMetadataTests {
 		c.Logf("test %d", i)
-		imageConstraint := NewImageConstraint(t.region, "http://ec2.us-east-1.amazonaws.com", "precise", t.arches, "")
+		imageConstraint := ImageConstraint{
+			CloudSpec: CloudSpec{t.region, "https://ec2.us-east-1.amazonaws.com"},
+			Series:    "precise",
+			Arches:    t.arches,
+		}
 		imageConstraint.Storage = t.storage
 		images, err := Fetch([]string{s.baseURL}, DefaultIndexPath, &imageConstraint)
 		if !c.Check(err, IsNil) {
