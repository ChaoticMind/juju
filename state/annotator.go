--- conflicted
+++ resolved
@@ -29,7 +29,7 @@
 
 // SetAnnotations adds key/value pairs to annotations in MongoDB.
 func (a *annotator) SetAnnotations(pairs map[string]string) (err error) {
-	defer trivial.ErrorContextf(&err, "cannot update annotations on %s", a.entityName)
+	defer trivial.ErrorContextf(&err, "cannot update annotations on %s", a.tag)
 	if len(pairs) == 0 {
 		return nil
 	}
@@ -48,35 +48,6 @@
 			toUpdate["annotations."+key] = value
 		}
 	}
-<<<<<<< HEAD
-	id := a.globalKey
-	coll := a.st.annotations.Name
-	var ops []txn.Op
-	if count, err := a.st.annotations.FindId(id).Count(); err != nil {
-		return err
-	} else if count == 0 {
-		// The document is missing: no need to remove pairs.
-		// Insert pairs if required.
-		if len(toInsert) == 0 {
-			return nil
-		}
-		insertOp := txn.Op{
-			C:      coll,
-			Id:     id,
-			Assert: txn.DocMissing,
-			Insert: &annotatorDoc{id, a.tag, toInsert},
-		}
-		ops = append(ops, insertOp)
-	} else {
-		// The document exists.
-		if len(toRemove) != 0 {
-			// Remove pairs.
-			removeOp := txn.Op{
-				C:      coll,
-				Id:     id,
-				Assert: txn.DocExists,
-				Update: D{{"$unset", toRemove}},
-=======
 	// Two attempts should be enough to update annotations even with racing
 	// clients - if the document does not already exist, one of the clients
 	// will create it and the others will fail, then all the rest of the
@@ -91,8 +62,7 @@
 		} else if count == 0 {
 			// Check that the annotator entity was not previously destroyed.
 			if i != 0 {
-				return fmt.Errorf("%s no longer exists", a.entityName)
->>>>>>> 4e4607f3
+				return fmt.Errorf("%s no longer exists", a.tag)
 			}
 			ops, err = a.insertOps(toInsert)
 			if err != nil {
@@ -112,20 +82,20 @@
 
 // insertOps returns the operations required to insert annotations in MongoDB.
 func (a *annotator) insertOps(toInsert map[string]string) ([]txn.Op, error) {
-	entityName := a.entityName
+	tag := a.tag
 	ops := []txn.Op{{
 		C:      a.st.annotations.Name,
 		Id:     a.globalKey,
 		Assert: txn.DocMissing,
-		Insert: &annotatorDoc{a.globalKey, entityName, toInsert},
+		Insert: &annotatorDoc{a.globalKey, tag, toInsert},
 	}}
-	if strings.HasPrefix(entityName, "environment-") {
+	if strings.HasPrefix(tag, "environment-") {
 		return ops, nil
 	}
 	// If the entity is not the environment, add a DocExists check on the
 	// entity document, in order to avoid possible races between entity
 	// removal and annotation creation.
-	coll, id, err := a.st.ParseEntityName(entityName)
+	coll, id, err := a.st.ParseEntityName(tag)
 	if err != nil {
 		return nil, err
 	}
