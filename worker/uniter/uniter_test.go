// Copyright 2012, 2013 Canonical Ltd.
// Licensed under the AGPLv3, see LICENCE file for details.

package uniter_test

import (
	"bytes"
	"crypto/sha256"
	"encoding/hex"
	"fmt"
	"io"
	"io/ioutil"
	"net/url"
	"os"
	"os/exec"
	"path/filepath"
	"strconv"
	"strings"
	stdtesting "testing"
	"time"

	gc "launchpad.net/gocheck"
	"launchpad.net/goyaml"

	"launchpad.net/juju-core/agent/tools"
	"launchpad.net/juju-core/charm"
	"launchpad.net/juju-core/errors"
	"launchpad.net/juju-core/juju/testing"
	"launchpad.net/juju-core/state"
	"launchpad.net/juju-core/state/api"
	"launchpad.net/juju-core/state/api/params"
	apiuniter "launchpad.net/juju-core/state/api/uniter"
	coretesting "launchpad.net/juju-core/testing"
	jc "launchpad.net/juju-core/testing/checkers"
	"launchpad.net/juju-core/utils"
	"launchpad.net/juju-core/utils/fslock"
	"launchpad.net/juju-core/worker"
	"launchpad.net/juju-core/worker/uniter"
)

// worstCase is used for timeouts when timing out
// will fail the test. Raising this value should
// not affect the overall running time of the tests
// unless they fail.
const worstCase = coretesting.LongWait

func TestPackage(t *stdtesting.T) {
	coretesting.MgoTestPackage(t)
}

type UniterSuite struct {
	coretesting.GitSuite
	testing.JujuConnSuite
	coretesting.HTTPSuite
	dataDir  string
	oldLcAll string
	unitDir  string

	st     *api.State
	uniter *apiuniter.State
}

var _ = gc.Suite(&UniterSuite{})

func (s *UniterSuite) SetUpSuite(c *gc.C) {
	s.JujuConnSuite.SetUpSuite(c)
	s.HTTPSuite.SetUpSuite(c)
	s.dataDir = c.MkDir()
	toolsDir := tools.ToolsDir(s.dataDir, "unit-u-0")
	err := os.MkdirAll(toolsDir, 0755)
	c.Assert(err, gc.IsNil)
	cmd := exec.Command("go", "build", "launchpad.net/juju-core/cmd/jujud")
	cmd.Dir = toolsDir
	out, err := cmd.CombinedOutput()
	c.Logf(string(out))
	c.Assert(err, gc.IsNil)
	s.oldLcAll = os.Getenv("LC_ALL")
	os.Setenv("LC_ALL", "en_US")
	s.unitDir = filepath.Join(s.dataDir, "agents", "unit-u-0")
}

func (s *UniterSuite) TearDownSuite(c *gc.C) {
	os.Setenv("LC_ALL", s.oldLcAll)
	s.HTTPSuite.TearDownSuite(c)
	s.JujuConnSuite.TearDownSuite(c)
}

func (s *UniterSuite) SetUpTest(c *gc.C) {
	s.GitSuite.SetUpTest(c)
	s.JujuConnSuite.SetUpTest(c)
	s.HTTPSuite.SetUpTest(c)
}

func (s *UniterSuite) TearDownTest(c *gc.C) {
	s.ResetContext(c)
	s.HTTPSuite.TearDownTest(c)
	s.JujuConnSuite.TearDownTest(c)
	s.GitSuite.TearDownTest(c)
}

func (s *UniterSuite) Reset(c *gc.C) {
	s.JujuConnSuite.Reset(c)
	s.ResetContext(c)
}

func (s *UniterSuite) ResetContext(c *gc.C) {
	coretesting.Server.Flush()
	err := os.RemoveAll(s.unitDir)
	c.Assert(err, gc.IsNil)
}

func (s *UniterSuite) APILogin(c *gc.C, unit *state.Unit) {
	password, err := utils.RandomPassword()
	c.Assert(err, gc.IsNil)
	err = unit.SetPassword(password)
	c.Assert(err, gc.IsNil)
	s.st = s.OpenAPIAs(c, unit.Tag(), password)
	c.Assert(s.st, gc.NotNil)
	c.Logf("API: login as %q successful", unit.Tag())
	s.uniter = s.st.Uniter()
	c.Assert(s.uniter, gc.NotNil)
}

var _ worker.Worker = (*uniter.Uniter)(nil)

type uniterTest struct {
	summary string
	steps   []stepper
}

func ut(summary string, steps ...stepper) uniterTest {
	return uniterTest{summary, steps}
}

type stepper interface {
	step(c *gc.C, ctx *context)
}

type context struct {
	uuid          string
	path          string
	dataDir       string
	s             *UniterSuite
	st            *state.State
	charms        coretesting.ResponseMap
	hooks         []string
	sch           *state.Charm
	svc           *state.Service
	unit          *state.Unit
	uniter        *uniter.Uniter
	relatedSvc    *state.Service
	relation      *state.Relation
	relationUnits map[string]*state.RelationUnit
	subordinate   *state.Unit

<<<<<<< HEAD
	hooksCompleted    []string
	commandsCompleted []string
=======
	hooksCompleted []string
>>>>>>> 8eac977a
}

var _ uniter.UniterExecutionObserver = (*context)(nil)

func (ctx *context) HookCompleted(hookName string) {
	ctx.hooksCompleted = append(ctx.hooksCompleted, hookName)
}

func (ctx *context) HookFailed(hookName string) {
	ctx.hooksCompleted = append(ctx.hooksCompleted, "fail-"+hookName)
<<<<<<< HEAD
}

func (ctx *context) RunCommandsCompleted(commands string) {
	ctx.commandsCompleted = append(ctx.commandsCompleted, commands)
=======
>>>>>>> 8eac977a
}

func (ctx *context) run(c *gc.C, steps []stepper) {
	defer func() {
		if ctx.uniter != nil {
			err := ctx.uniter.Stop()
			c.Assert(err, gc.IsNil)
		}
	}()
	for i, s := range steps {
		c.Logf("step %d:\n", i)
		step(c, ctx, s)
	}
}

var goodHook = `
#!/bin/bash --norc
juju-log $JUJU_ENV_UUID %s $JUJU_REMOTE_UNIT
`[1:]

var badHook = `
#!/bin/bash --norc
juju-log $JUJU_ENV_UUID fail-%s $JUJU_REMOTE_UNIT
exit 1
`[1:]

func (ctx *context) writeHook(c *gc.C, path string, good bool) {
	hook := badHook
	if good {
		hook = goodHook
	}
	content := fmt.Sprintf(hook, filepath.Base(path))
	err := ioutil.WriteFile(path, []byte(content), 0755)
	c.Assert(err, gc.IsNil)
}

func (ctx *context) matchLogHooks(c *gc.C) (match bool, overshoot bool) {
	c.Logf("ctx.hooksCompleted: %#v", ctx.hooksCompleted)
	if len(ctx.hooksCompleted) < len(ctx.hooks) {
		return false, false
	}
	for i, e := range ctx.hooks {
		if ctx.hooksCompleted[i] != e {
			return false, false
		}
	}
	return true, len(ctx.hooksCompleted) > len(ctx.hooks)
}

var startupTests = []uniterTest{
	// Check conditions that can cause the uniter to fail to start.
	ut(
		"unable to create state dir",
		writeFile{"state", 0644},
		createCharm{},
		createServiceAndUnit{},
		startUniter{},
		waitUniterDead{`failed to initialize uniter for "unit-u-0": .*not a directory`},
	), ut(
		"unknown unit",
		// We still need to create a unit, because that's when we also
		// connect to the API, but here we use a different service
		// (and hence unit) name.
		createCharm{},
		createServiceAndUnit{serviceName: "w"},
		startUniter{"unit-u-0"},
		waitUniterDead{`failed to initialize uniter for "unit-u-0": permission denied`},
	),
}

func (s *UniterSuite) TestUniterStartup(c *gc.C) {
	s.runUniterTests(c, startupTests)
}

var bootstrapTests = []uniterTest{
	// Check error conditions during unit bootstrap phase.
	ut(
		"insane deployment",
		createCharm{},
		serveCharm{},
		writeFile{"charm", 0644},
		createUniter{},
		waitUniterDead{`ModeInstalling cs:quantal/wordpress-0: charm deployment failed: ".*charm" is not a directory`},
	), ut(
		"charm cannot be downloaded",
		createCharm{},
		custom{func(c *gc.C, ctx *context) {
			coretesting.Server.Response(404, nil, nil)
		}},
		createUniter{},
		waitUniterDead{`ModeInstalling cs:quantal/wordpress-0: failed to download charm .* 404 Not Found`},
	),
}

func (s *UniterSuite) TestUniterBootstrap(c *gc.C) {
	s.runUniterTests(c, bootstrapTests)
}

var installHookTests = []uniterTest{
	ut(
		"install hook fail and resolve",
		startupError{"install"},
		verifyWaiting{},

		resolveError{state.ResolvedNoHooks},
		waitUnit{
			status: params.StatusStarted,
		},
		waitHooks{"config-changed", "start"},
	), ut(
		"install hook fail and retry",
		startupError{"install"},
		verifyWaiting{},

		resolveError{state.ResolvedRetryHooks},
		waitUnit{
			status: params.StatusError,
			info:   `hook failed: "install"`,
			data: params.StatusData{
				"hook": "install",
			},
		},
		waitHooks{"fail-install"},
		fixHook{"install"},
		verifyWaiting{},

		resolveError{state.ResolvedRetryHooks},
		waitUnit{
			status: params.StatusStarted,
		},
		waitHooks{"install", "config-changed", "start"},
	),
}

func (s *UniterSuite) TestUniterInstallHook(c *gc.C) {
	s.runUniterTests(c, installHookTests)
}

var startHookTests = []uniterTest{
	ut(
		"start hook fail and resolve",
		startupError{"start"},
		verifyWaiting{},

		resolveError{state.ResolvedNoHooks},
		waitUnit{
			status: params.StatusStarted,
		},
		waitHooks{"config-changed"},
		verifyRunning{},
	), ut(
		"start hook fail and retry",
		startupError{"start"},
		verifyWaiting{},

		resolveError{state.ResolvedRetryHooks},
		waitUnit{
			status: params.StatusError,
			info:   `hook failed: "start"`,
			data: params.StatusData{
				"hook": "start",
			},
		},
		waitHooks{"fail-start"},
		verifyWaiting{},

		fixHook{"start"},
		resolveError{state.ResolvedRetryHooks},
		waitUnit{
			status: params.StatusStarted,
		},
		waitHooks{"start", "config-changed"},
		verifyRunning{},
	),
}

func (s *UniterSuite) TestUniterStartHook(c *gc.C) {
	s.runUniterTests(c, startHookTests)
}

var multipleErrorsTests = []uniterTest{
	ut(
		"resolved is cleared before moving on to next hook",
		createCharm{badHooks: []string{"install", "config-changed", "start"}},
		serveCharm{},
		createUniter{},
		waitUnit{
			status: params.StatusError,
			info:   `hook failed: "install"`,
			data: params.StatusData{
				"hook": "install",
			},
		},
		resolveError{state.ResolvedNoHooks},
		waitUnit{
			status: params.StatusError,
			info:   `hook failed: "config-changed"`,
			data: params.StatusData{
				"hook": "config-changed",
			},
		},
		resolveError{state.ResolvedNoHooks},
		waitUnit{
			status: params.StatusError,
			info:   `hook failed: "start"`,
			data: params.StatusData{
				"hook": "start",
			},
		},
	),
}

func (s *UniterSuite) TestUniterMultipleErrors(c *gc.C) {
	s.runUniterTests(c, multipleErrorsTests)
}

var configChangedHookTests = []uniterTest{
	ut(
		"config-changed hook fail and resolve",
		startupError{"config-changed"},
		verifyWaiting{},

		// Note: we'll run another config-changed as soon as we hit the
		// started state, so the broken hook would actually prevent us
		// from advancing at all if we didn't fix it.
		fixHook{"config-changed"},
		resolveError{state.ResolvedNoHooks},
		waitUnit{
			status: params.StatusStarted,
		},
		waitHooks{"start", "config-changed"},
		// If we'd accidentally retried that hook, somehow, we would get
		// an extra config-changed as we entered started; see that we don't.
		waitHooks{},
		verifyRunning{},
	), ut(
		"config-changed hook fail and retry",
		startupError{"config-changed"},
		verifyWaiting{},

		resolveError{state.ResolvedRetryHooks},
		waitUnit{
			status: params.StatusError,
			info:   `hook failed: "config-changed"`,
			data: params.StatusData{
				"hook": "config-changed",
			},
		},
		waitHooks{"fail-config-changed"},
		verifyWaiting{},

		fixHook{"config-changed"},
		resolveError{state.ResolvedRetryHooks},
		waitUnit{
			status: params.StatusStarted,
		},
		waitHooks{"config-changed", "start"},
		verifyRunning{},
	),
	ut(
		"steady state config change with config-get verification",
		createCharm{
			customize: func(c *gc.C, ctx *context, path string) {
				appendHook(c, path, "config-changed", "config-get --format yaml --output config.out")
			},
		},
		serveCharm{},
		createUniter{},
		waitUnit{
			status: params.StatusStarted,
		},
		waitHooks{"install", "config-changed", "start"},
		assertYaml{"charm/config.out", map[string]interface{}{
			"blog-title": "My Title",
		}},
		changeConfig{"blog-title": "Goodness Gracious Me"},
		waitHooks{"config-changed"},
		verifyRunning{},
		assertYaml{"charm/config.out", map[string]interface{}{
			"blog-title": "Goodness Gracious Me",
		}},
	)}

func (s *UniterSuite) TestUniterConfigChangedHook(c *gc.C) {
	s.runUniterTests(c, configChangedHookTests)
}

var hookSynchronizationTests = []uniterTest{
	ut(
		"verify config change hook not run while lock held",
		quickStart{},
		acquireHookSyncLock{},
		changeConfig{"blog-title": "Goodness Gracious Me"},
		waitHooks{},
		releaseHookSyncLock,
		waitHooks{"config-changed"},
	),
	ut(
		"verify held lock by this unit is broken",
		acquireHookSyncLock{"u/0:fake"},
		quickStart{},
		verifyHookSyncLockUnlocked,
	),
	ut(
		"verify held lock by another unit is not broken",
		acquireHookSyncLock{"u/1:fake"},
		// Can't use quickstart as it has a built in waitHooks.
		createCharm{},
		serveCharm{},
		ensureStateWorker{},
		createServiceAndUnit{},
		startUniter{},
		waitAddresses{},
		waitHooks{},
		verifyHookSyncLockLocked,
		releaseHookSyncLock,
		waitUnit{status: params.StatusStarted},
		waitHooks{"install", "config-changed", "start"},
	),
}

func (s *UniterSuite) TestUniterHookSynchronisation(c *gc.C) {
	s.runUniterTests(c, hookSynchronizationTests)
}

var dyingReactionTests = []uniterTest{
	// Reaction to entity deaths.
	ut(
		"steady state service dying",
		quickStart{},
		serviceDying,
		waitHooks{"stop"},
		waitUniterDead{},
	), ut(
		"steady state unit dying",
		quickStart{},
		unitDying,
		waitHooks{"stop"},
		waitUniterDead{},
	), ut(
		"steady state unit dead",
		quickStart{},
		unitDead,
		waitUniterDead{},
		waitHooks{},
	), ut(
		"hook error service dying",
		startupError{"start"},
		serviceDying,
		verifyWaiting{},
		fixHook{"start"},
		resolveError{state.ResolvedRetryHooks},
		waitHooks{"start", "config-changed", "stop"},
		waitUniterDead{},
	), ut(
		"hook error unit dying",
		startupError{"start"},
		unitDying,
		verifyWaiting{},
		fixHook{"start"},
		resolveError{state.ResolvedRetryHooks},
		waitHooks{"start", "config-changed", "stop"},
		waitUniterDead{},
	), ut(
		"hook error unit dead",
		startupError{"start"},
		unitDead,
		waitUniterDead{},
		waitHooks{},
	),
}

func (s *UniterSuite) TestUniterDyingReaction(c *gc.C) {
	s.runUniterTests(c, dyingReactionTests)
}

var steadyUpgradeTests = []uniterTest{
	// Upgrade scenarios from steady state.
	ut(
		"steady state upgrade",
		quickStart{},
		createCharm{revision: 1},
		upgradeCharm{revision: 1},
		waitUnit{
			status: params.StatusStarted,
			charm:  1,
		},
		waitHooks{"upgrade-charm", "config-changed"},
		verifyCharm{revision: 1},
		verifyRunning{},
	), ut(
		"steady state forced upgrade (identical behaviour)",
		quickStart{},
		createCharm{revision: 1},
		upgradeCharm{revision: 1, forced: true},
		waitUnit{
			status: params.StatusStarted,
			charm:  1,
		},
		waitHooks{"upgrade-charm", "config-changed"},
		verifyCharm{revision: 1},
		verifyRunning{},
	), ut(
		"steady state upgrade hook fail and resolve",
		quickStart{},
		createCharm{revision: 1, badHooks: []string{"upgrade-charm"}},
		upgradeCharm{revision: 1},
		waitUnit{
			status: params.StatusError,
			info:   `hook failed: "upgrade-charm"`,
			data: params.StatusData{
				"hook": "upgrade-charm",
			},
			charm: 1,
		},
		waitHooks{"fail-upgrade-charm"},
		verifyCharm{revision: 1},
		verifyWaiting{},

		resolveError{state.ResolvedNoHooks},
		waitUnit{
			status: params.StatusStarted,
			charm:  1,
		},
		waitHooks{"config-changed"},
		verifyRunning{},
	), ut(
		"steady state upgrade hook fail and retry",
		quickStart{},
		createCharm{revision: 1, badHooks: []string{"upgrade-charm"}},
		upgradeCharm{revision: 1},
		waitUnit{
			status: params.StatusError,
			info:   `hook failed: "upgrade-charm"`,
			data: params.StatusData{
				"hook": "upgrade-charm",
			},
			charm: 1,
		},
		waitHooks{"fail-upgrade-charm"},
		verifyCharm{revision: 1},
		verifyWaiting{},

		resolveError{state.ResolvedRetryHooks},
		waitUnit{
			status: params.StatusError,
			info:   `hook failed: "upgrade-charm"`,
			data: params.StatusData{
				"hook": "upgrade-charm",
			},
			charm: 1,
		},
		waitHooks{"fail-upgrade-charm"},
		verifyWaiting{},

		fixHook{"upgrade-charm"},
		resolveError{state.ResolvedRetryHooks},
		waitUnit{
			status: params.StatusStarted,
			charm:  1,
		},
		waitHooks{"upgrade-charm", "config-changed"},
		verifyRunning{},
	),
	ut(
		// This test does an add-relation as quickly as possible
		// after an upgrade-charm, in the hope that the scheduler will
		// deliver the events in the wrong order. The observed
		// behaviour should be the same in either case.
		"ignore unknown relations until upgrade is done",
		quickStart{},
		createCharm{
			revision: 2,
			customize: func(c *gc.C, ctx *context, path string) {
				renameRelation(c, path, "db", "db2")
				hpath := filepath.Join(path, "hooks", "db2-relation-joined")
				ctx.writeHook(c, hpath, true)
			},
		},
		serveCharm{},
		upgradeCharm{revision: 2},
		addRelation{},
		addRelationUnit{},
		waitHooks{"upgrade-charm", "config-changed", "db2-relation-joined mysql/0 db2:0"},
		verifyCharm{revision: 2},
	),
}

func (s *UniterSuite) TestUniterSteadyStateUpgrade(c *gc.C) {
	s.runUniterTests(c, steadyUpgradeTests)
}

var errorUpgradeTests = []uniterTest{
	// Upgrade scenarios from error state.
	ut(
		"error state unforced upgrade (ignored until started state)",
		startupError{"start"},
		createCharm{revision: 1},
		upgradeCharm{revision: 1},
		waitUnit{
			status: params.StatusError,
			info:   `hook failed: "start"`,
			data: params.StatusData{
				"hook": "start",
			},
		},
		waitHooks{},
		verifyCharm{},
		verifyWaiting{},

		resolveError{state.ResolvedNoHooks},
		waitUnit{
			status: params.StatusStarted,
			charm:  1,
		},
		waitHooks{"config-changed", "upgrade-charm", "config-changed"},
		verifyCharm{revision: 1},
		verifyRunning{},
	), ut(
		"error state forced upgrade",
		startupError{"start"},
		createCharm{revision: 1},
		upgradeCharm{revision: 1, forced: true},
		// It's not possible to tell directly from state when the upgrade is
		// complete, because the new unit charm URL is set at the upgrade
		// process's point of no return (before actually deploying, but after
		// the charm has been downloaded and verified). However, it's still
		// useful to wait until that point...
		waitUnit{
			status: params.StatusError,
			info:   `hook failed: "start"`,
			data: params.StatusData{
				"hook": "start",
			},
			charm: 1,
		},
		// ...because the uniter *will* complete a started deployment even if
		// we stop it from outside. So, by stopping and starting, we can be
		// sure that the operation has completed and can safely verify that
		// the charm state on disk is as we expect.
		verifyWaiting{},
		verifyCharm{revision: 1},

		resolveError{state.ResolvedNoHooks},
		waitUnit{
			status: params.StatusStarted,
			charm:  1,
		},
		waitHooks{"config-changed"},
		verifyRunning{},
	),
}

func (s *UniterSuite) TestUniterErrorStateUpgrade(c *gc.C) {
	s.runUniterTests(c, errorUpgradeTests)
}

var upgradeConflictsTests = []uniterTest{
	// Upgrade scenarios - handling conflicts.
	ut(
		"upgrade: conflicting files",
		startUpgradeError{},

		// NOTE: this is just dumbly committing the conflicts, but AFAICT this
		// is the only reasonable solution; if the user tells us it's resolved
		// we have to take their word for it.
		resolveError{state.ResolvedNoHooks},
		waitHooks{"upgrade-charm", "config-changed"},
		waitUnit{
			status: params.StatusStarted,
			charm:  1,
		},
		verifyCharm{revision: 1},
	), ut(
		`upgrade: conflicting directories`,
		createCharm{
			customize: func(c *gc.C, ctx *context, path string) {
				err := os.Mkdir(filepath.Join(path, "data"), 0755)
				c.Assert(err, gc.IsNil)
				appendHook(c, path, "start", "echo DATA > data/newfile")
			},
		},
		serveCharm{},
		createUniter{},
		waitUnit{
			status: params.StatusStarted,
		},
		waitHooks{"install", "config-changed", "start"},
		verifyCharm{},

		createCharm{
			revision: 1,
			customize: func(c *gc.C, ctx *context, path string) {
				data := filepath.Join(path, "data")
				err := ioutil.WriteFile(data, []byte("<nelson>ha ha</nelson>"), 0644)
				c.Assert(err, gc.IsNil)
			},
		},
		serveCharm{},
		upgradeCharm{revision: 1},
		waitUnit{
			status: params.StatusError,
			info:   "upgrade failed",
			charm:  1,
		},
		verifyWaiting{},
		verifyCharm{dirty: true},

		resolveError{state.ResolvedNoHooks},
		waitHooks{"upgrade-charm", "config-changed"},
		waitUnit{
			status: params.StatusStarted,
			charm:  1,
		},
		verifyCharm{revision: 1},
	), ut(
		"upgrade conflict resolved with forced upgrade",
		startUpgradeError{},
		createCharm{
			revision: 2,
			customize: func(c *gc.C, ctx *context, path string) {
				otherdata := filepath.Join(path, "otherdata")
				err := ioutil.WriteFile(otherdata, []byte("blah"), 0644)
				c.Assert(err, gc.IsNil)
			},
		},
		serveCharm{},
		upgradeCharm{revision: 2, forced: true},
		waitUnit{
			status: params.StatusStarted,
			charm:  2,
		},
		waitHooks{"upgrade-charm", "config-changed"},
		verifyCharm{revision: 2},
		custom{func(c *gc.C, ctx *context) {
			// otherdata should exist (in v2)
			otherdata, err := ioutil.ReadFile(filepath.Join(ctx.path, "charm", "otherdata"))
			c.Assert(err, gc.IsNil)
			c.Assert(string(otherdata), gc.Equals, "blah")

			// ignore should not (only in v1)
			_, err = os.Stat(filepath.Join(ctx.path, "charm", "ignore"))
			c.Assert(err, jc.Satisfies, os.IsNotExist)

			// data should contain what was written in the start hook
			data, err := ioutil.ReadFile(filepath.Join(ctx.path, "charm", "data"))
			c.Assert(err, gc.IsNil)
			c.Assert(string(data), gc.Equals, "STARTDATA\n")
		}},
	), ut(
		"upgrade conflict service dying",
		startUpgradeError{},
		serviceDying,
		verifyWaiting{},
		resolveError{state.ResolvedNoHooks},
		waitHooks{"upgrade-charm", "config-changed", "stop"},
		waitUniterDead{},
	), ut(
		"upgrade conflict unit dying",
		startUpgradeError{},
		unitDying,
		verifyWaiting{},
		resolveError{state.ResolvedNoHooks},
		waitHooks{"upgrade-charm", "config-changed", "stop"},
		waitUniterDead{},
	), ut(
		"upgrade conflict unit dead",
		startUpgradeError{},
		unitDead,
		waitUniterDead{},
		waitHooks{},
	),
}

func (s *UniterSuite) TestUniterUpgradeConflicts(c *gc.C) {
	s.runUniterTests(c, upgradeConflictsTests)
}

func (s *UniterSuite) TestRunCommand(c *gc.C) {
	testDir := c.MkDir()
	tests := []uniterTest{
		ut(
			"run commands: environment",
			quickStart{},
			runCommands{fmt.Sprintf("echo juju run ${JUJU_UNIT_NAME} > %s", filepath.Join(testDir, "run.output"))},
			verifyFile{filepath.Join(testDir, "run.output"), "juju run u/0\n"},
		),
		ut(
			"run commands: jujuc commands",
			quickStartRelation{},
			runCommands{
				fmt.Sprintf("owner-get tag > %s", filepath.Join(testDir, "jujuc.output")),
				fmt.Sprintf("unit-get private-address >> %s", filepath.Join(testDir, "jujuc.output")),
				fmt.Sprintf("unit-get public-address >> %s", filepath.Join(testDir, "jujuc.output")),
			},
			verifyFile{
				filepath.Join(testDir, "jujuc.output"),
				"user-admin\nprivate.dummy.address.example.com\npublic.dummy.address.example.com\n",
			},
		),
		// TODO: add asyncRunCommands to test for hook lock file
	}
	s.runUniterTests(c, tests)
}

var relationsTests = []uniterTest{
	// Relations.
	ut(
		"simple joined/changed/departed",
		quickStartRelation{},
		addRelationUnit{},
		waitHooks{"db-relation-joined mysql/1 db:0", "db-relation-changed mysql/1 db:0"},
		changeRelationUnit{"mysql/0"},
		waitHooks{"db-relation-changed mysql/0 db:0"},
		removeRelationUnit{"mysql/1"},
		waitHooks{"db-relation-departed mysql/1 db:0"},
		verifyRunning{},
	), ut(
		"relation becomes dying; unit is not last remaining member",
		quickStartRelation{},
		relationDying,
		waitHooks{"db-relation-departed mysql/0 db:0", "db-relation-broken db:0"},
		verifyRunning{},
		relationState{life: state.Dying},
		removeRelationUnit{"mysql/0"},
		relationState{removed: true},
		verifyRunning{},
	), ut(
		"relation becomes dying; unit is last remaining member",
		quickStartRelation{},
		removeRelationUnit{"mysql/0"},
		waitHooks{"db-relation-departed mysql/0 db:0"},
		relationDying,
		waitHooks{"db-relation-broken db:0"},
		verifyRunning{},
		relationState{removed: true},
	), ut(
		"service becomes dying while in a relation",
		quickStartRelation{},
		serviceDying,
		waitHooks{"db-relation-departed mysql/0 db:0", "db-relation-broken db:0", "stop"},
		waitUniterDead{},
		relationState{life: state.Dying},
		removeRelationUnit{"mysql/0"},
		relationState{removed: true},
	), ut(
		"unit becomes dying while in a relation",
		quickStartRelation{},
		unitDying,
		waitHooks{"db-relation-departed mysql/0 db:0", "db-relation-broken db:0", "stop"},
		waitUniterDead{},
		relationState{life: state.Alive},
		removeRelationUnit{"mysql/0"},
		relationState{life: state.Alive},
	), ut(
		"unit becomes dead while in a relation",
		quickStartRelation{},
		unitDead,
		waitUniterDead{},
		waitHooks{},
		// TODO BUG(?): the unit doesn't leave the scope, leaving the relation
		// unkillable without direct intervention. I'm pretty sure it's not a
		// uniter bug -- it should be the responisbility of `juju remove-unit
		// --force` to cause the unit to leave any relation scopes it may be
		// in -- but it's worth noting here all the same.
	),
}

func (s *UniterSuite) TestUniterRelations(c *gc.C) {
	s.runUniterTests(c, relationsTests)
}

var relationsErrorTests = []uniterTest{
	ut(
		"hook error during join of a relation",
		startupRelationError{"db-relation-joined"},
		waitUnit{
			status: params.StatusError,
			info:   `hook failed: "db-relation-joined"`,
			data: params.StatusData{
				"hook":        "db-relation-joined",
				"relation-id": 0,
				"remote-unit": "mysql/0",
			},
		},
	), ut(
		"hook error during change of a relation",
		startupRelationError{"db-relation-changed"},
		waitUnit{
			status: params.StatusError,
			info:   `hook failed: "db-relation-changed"`,
			data: params.StatusData{
				"hook":        "db-relation-changed",
				"relation-id": 0,
				"remote-unit": "mysql/0",
			},
		},
	), ut(
		"hook error after a unit departed",
		startupRelationError{"db-relation-departed"},
		waitHooks{"db-relation-joined mysql/0 db:0", "db-relation-changed mysql/0 db:0"},
		removeRelationUnit{"mysql/0"},
		waitUnit{
			status: params.StatusError,
			info:   `hook failed: "db-relation-departed"`,
			data: params.StatusData{
				"hook":        "db-relation-departed",
				"relation-id": 0,
				"remote-unit": "mysql/0",
			},
		},
	),
	ut(
		"hook error after a relation died",
		startupRelationError{"db-relation-broken"},
		waitHooks{"db-relation-joined mysql/0 db:0", "db-relation-changed mysql/0 db:0"},
		relationDying,
		waitUnit{
			status: params.StatusError,
			info:   `hook failed: "db-relation-broken"`,
			data: params.StatusData{
				"hook":        "db-relation-broken",
				"relation-id": 0,
			},
		},
	),
}

func (s *UniterSuite) TestUniterRelationErrors(c *gc.C) {
	s.runUniterTests(c, relationsErrorTests)
}

var subordinatesTests = []uniterTest{
	// Subordinates.
	ut(
		"unit becomes dying while subordinates exist",
		quickStart{},
		addSubordinateRelation{"juju-info"},
		waitSubordinateExists{"logging/0"},
		unitDying,
		waitSubordinateDying{},
		waitHooks{"stop"},
		verifyRunning{true},
		removeSubordinate{},
		waitUniterDead{},
	), ut(
		"new subordinate becomes necessary while old one is dying",
		quickStart{},
		addSubordinateRelation{"juju-info"},
		waitSubordinateExists{"logging/0"},
		removeSubordinateRelation{"juju-info"},
		// The subordinate Uniter would usually set Dying in this situation.
		subordinateDying,
		addSubordinateRelation{"logging-dir"},
		verifyRunning{},
		removeSubordinate{},
		waitSubordinateExists{"logging/1"},
	),
}

func (s *UniterSuite) TestUniterSubordinates(c *gc.C) {
	s.runUniterTests(c, subordinatesTests)
}

func (s *UniterSuite) runUniterTests(c *gc.C, uniterTests []uniterTest) {
	for i, t := range uniterTests {
		c.Logf("\ntest %d: %s\n", i, t.summary)
		func() {
			defer s.Reset(c)
			env, err := s.State.Environment()
			c.Assert(err, gc.IsNil)
			ctx := &context{
				s:       s,
				st:      s.State,
				uuid:    env.UUID(),
				path:    s.unitDir,
				dataDir: s.dataDir,
				charms:  coretesting.ResponseMap{},
			}
			ctx.run(c, t.steps)
		}()
	}
}

func (s *UniterSuite) TestSubordinateDying(c *gc.C) {
	// Create a test context for later use.
	ctx := &context{
		s:       s,
		st:      s.State,
		path:    filepath.Join(s.dataDir, "agents", "unit-u-0"),
		dataDir: s.dataDir,
		charms:  coretesting.ResponseMap{},
	}

	testing.AddStateServerMachine(c, ctx.st)

	// Create the subordinate service.
	dir := coretesting.Charms.ClonedDir(c.MkDir(), "logging")
	curl, err := charm.ParseURL("cs:quantal/logging")
	c.Assert(err, gc.IsNil)
	curl = curl.WithRevision(dir.Revision())
	step(c, ctx, addCharm{dir, curl})
	ctx.svc, err = s.State.AddService("u", ctx.sch)
	c.Assert(err, gc.IsNil)

	// Create the principal service and add a relation.
	wps, err := s.State.AddService("wordpress", s.AddTestingCharm(c, "wordpress"))
	c.Assert(err, gc.IsNil)
	wpu, err := wps.AddUnit()
	c.Assert(err, gc.IsNil)
	eps, err := s.State.InferEndpoints([]string{"wordpress", "u"})
	c.Assert(err, gc.IsNil)
	rel, err := s.State.AddRelation(eps...)
	c.Assert(err, gc.IsNil)

	// Create the subordinate unit by entering scope as the principal.
	wpru, err := rel.Unit(wpu)
	c.Assert(err, gc.IsNil)
	err = wpru.EnterScope(nil)
	c.Assert(err, gc.IsNil)
	ctx.unit, err = s.State.Unit("u/0")
	c.Assert(err, gc.IsNil)

	s.APILogin(c, ctx.unit)

	// Run the actual test.
	ctx.run(c, []stepper{
		serveCharm{},
		startUniter{},
		waitAddresses{},
		custom{func(c *gc.C, ctx *context) {
			c.Assert(rel.Destroy(), gc.IsNil)
		}},
		waitUniterDead{},
	})
}

func step(c *gc.C, ctx *context, s stepper) {
	c.Logf("%#v", s)
	s.step(c, ctx)
}

type ensureStateWorker struct {
}

func (s ensureStateWorker) step(c *gc.C, ctx *context) {
	addresses, err := ctx.st.Addresses()
	if err != nil || len(addresses) == 0 {
		testing.AddStateServerMachine(c, ctx.st)
	}
	addresses, err = ctx.st.APIAddresses()
	c.Assert(err, gc.IsNil)
	c.Assert(addresses, gc.HasLen, 1)
}

type createCharm struct {
	revision  int
	badHooks  []string
	customize func(*gc.C, *context, string)
}

var charmHooks = []string{
	"install", "start", "config-changed", "upgrade-charm", "stop",
	"db-relation-joined", "db-relation-changed", "db-relation-departed",
	"db-relation-broken",
}

func (s createCharm) step(c *gc.C, ctx *context) {
	base := coretesting.Charms.ClonedDirPath(c.MkDir(), "wordpress")
	for _, name := range charmHooks {
		path := filepath.Join(base, "hooks", name)
		good := true
		for _, bad := range s.badHooks {
			if name == bad {
				good = false
			}
		}
		ctx.writeHook(c, path, good)
	}
	if s.customize != nil {
		s.customize(c, ctx, base)
	}
	dir, err := charm.ReadDir(base)
	c.Assert(err, gc.IsNil)
	err = dir.SetDiskRevision(s.revision)
	c.Assert(err, gc.IsNil)
	step(c, ctx, addCharm{dir, curl(s.revision)})
}

type addCharm struct {
	dir  *charm.Dir
	curl *charm.URL
}

func (s addCharm) step(c *gc.C, ctx *context) {
	var buf bytes.Buffer
	err := s.dir.BundleTo(&buf)
	c.Assert(err, gc.IsNil)
	body := buf.Bytes()
	hasher := sha256.New()
	_, err = io.Copy(hasher, &buf)
	c.Assert(err, gc.IsNil)
	hash := hex.EncodeToString(hasher.Sum(nil))
	key := fmt.Sprintf("/charms/%s/%d", s.dir.Meta().Name, s.dir.Revision())
	hurl, err := url.Parse(coretesting.Server.URL + key)
	c.Assert(err, gc.IsNil)
	ctx.charms[key] = coretesting.Response{200, nil, body}
	ctx.sch, err = ctx.st.AddCharm(s.dir, s.curl, hurl, hash)
	c.Assert(err, gc.IsNil)
}

type serveCharm struct{}

func (serveCharm) step(c *gc.C, ctx *context) {
	coretesting.Server.ResponseMap(1, ctx.charms)
}

type createServiceAndUnit struct {
	serviceName string
}

func (csau createServiceAndUnit) step(c *gc.C, ctx *context) {
	if csau.serviceName == "" {
		csau.serviceName = "u"
	}
	sch, err := ctx.st.Charm(curl(0))
	c.Assert(err, gc.IsNil)
	svc, err := ctx.st.AddService(csau.serviceName, sch)
	c.Assert(err, gc.IsNil)
	unit, err := svc.AddUnit()
	c.Assert(err, gc.IsNil)

	// Assign the unit to a provisioned machine to match expected state.
	err = unit.AssignToNewMachine()
	c.Assert(err, gc.IsNil)
	mid, err := unit.AssignedMachineId()
	c.Assert(err, gc.IsNil)
	machine, err := ctx.st.Machine(mid)
	c.Assert(err, gc.IsNil)
	err = machine.SetProvisioned("i-exist", "fake_nonce", nil)
	c.Assert(err, gc.IsNil)
	ctx.svc = svc
	ctx.unit = unit

	ctx.s.APILogin(c, unit)
}

type createUniter struct{}

func (createUniter) step(c *gc.C, ctx *context) {
	step(c, ctx, ensureStateWorker{})
	step(c, ctx, createServiceAndUnit{})
	step(c, ctx, startUniter{})
	step(c, ctx, waitAddresses{})
}

type waitAddresses struct{}

func (waitAddresses) step(c *gc.C, ctx *context) {
	timeout := time.After(worstCase)
	for {
		select {
		case <-timeout:
			c.Fatalf("timed out waiting for unit addresses")
		case <-time.After(coretesting.ShortWait):
			err := ctx.unit.Refresh()
			if err != nil {
				c.Fatalf("unit refresh failed: %v", err)
			}
			// GZ 2013-07-10: Hardcoded values from dummy environ
			//                special cased here, questionable.
			private, _ := ctx.unit.PrivateAddress()
			if private != "private.dummy.address.example.com" {
				continue
			}
			public, _ := ctx.unit.PublicAddress()
			if public != "public.dummy.address.example.com" {
				continue
			}
			return
		}
	}
}

type startUniter struct {
	unitTag string
}

func (s startUniter) step(c *gc.C, ctx *context) {
	if s.unitTag == "" {
		s.unitTag = "unit-u-0"
	}
	if ctx.uniter != nil {
		panic("don't start two uniters!")
	}
	if ctx.s.uniter == nil {
		panic("API connection not established")
	}
	ctx.uniter = uniter.NewUniter(ctx.s.uniter, s.unitTag, ctx.dataDir)
	uniter.SetUniterObserver(ctx.uniter, ctx)
}

type waitUniterDead struct {
	err string
}

func (s waitUniterDead) step(c *gc.C, ctx *context) {
	if s.err != "" {
		err := s.waitDead(c, ctx)
		c.Assert(err, gc.ErrorMatches, s.err)
		return
	}
	// In the default case, we're waiting for worker.ErrTerminateAgent, but
	// the path to that error can be tricky. If the unit becomes Dead at an
	// inconvenient time, unrelated calls can fail -- as they should -- but
	// not be detected as worker.ErrTerminateAgent. In this case, we restart
	// the uniter and check that it fails as expected when starting up; this
	// mimics the behaviour of the unit agent and verifies that the UA will,
	// eventually, see the correct error and respond appropriately.
	err := s.waitDead(c, ctx)
	if err != worker.ErrTerminateAgent {
		step(c, ctx, startUniter{})
		err = s.waitDead(c, ctx)
	}
	c.Assert(err, gc.Equals, worker.ErrTerminateAgent)
	err = ctx.unit.Refresh()
	c.Assert(err, gc.IsNil)
	c.Assert(ctx.unit.Life(), gc.Equals, state.Dead)
}

func (s waitUniterDead) waitDead(c *gc.C, ctx *context) error {
	u := ctx.uniter
	ctx.uniter = nil
	timeout := time.After(worstCase)
	for {
		// The repeated StartSync is to ensure timely completion of this method
		// in the case(s) where a state change causes a uniter action which
		// causes a state change which causes a uniter action, in which case we
		// need more than one sync. At the moment there's only one situation
		// that causes this -- setting the unit's service to Dying -- but it's
		// not an intrinsically insane pattern of action (and helps to simplify
		// the filter code) so this test seems like a small price to pay.
		ctx.s.BackingState.StartSync()
		select {
		case <-u.Dead():
			return u.Wait()
		case <-time.After(coretesting.ShortWait):
			continue
		case <-timeout:
			c.Fatalf("uniter still alive")
		}
	}
}

type stopUniter struct {
	err string
}

func (s stopUniter) step(c *gc.C, ctx *context) {
	u := ctx.uniter
	ctx.uniter = nil
	err := u.Stop()
	if s.err == "" {
		c.Assert(err, gc.IsNil)
	} else {
		c.Assert(err, gc.ErrorMatches, s.err)
	}
}

type verifyWaiting struct{}

func (s verifyWaiting) step(c *gc.C, ctx *context) {
	step(c, ctx, stopUniter{})
	step(c, ctx, startUniter{})
	step(c, ctx, waitHooks{})
}

type verifyRunning struct {
	noHooks bool
}

func (s verifyRunning) step(c *gc.C, ctx *context) {
	step(c, ctx, stopUniter{})
	step(c, ctx, startUniter{})
	if s.noHooks {
		step(c, ctx, waitHooks{})
	} else {
		step(c, ctx, waitHooks{"config-changed"})
	}
}

type startupError struct {
	badHook string
}

func (s startupError) step(c *gc.C, ctx *context) {
	step(c, ctx, createCharm{badHooks: []string{s.badHook}})
	step(c, ctx, serveCharm{})
	step(c, ctx, createUniter{})
	step(c, ctx, waitUnit{
		status: params.StatusError,
		info:   fmt.Sprintf(`hook failed: %q`, s.badHook),
	})
	for _, hook := range []string{"install", "config-changed", "start"} {
		if hook == s.badHook {
			step(c, ctx, waitHooks{"fail-" + hook})
			break
		}
		step(c, ctx, waitHooks{hook})
	}
	step(c, ctx, verifyCharm{})
}

type quickStart struct{}

func (s quickStart) step(c *gc.C, ctx *context) {
	step(c, ctx, createCharm{})
	step(c, ctx, serveCharm{})
	step(c, ctx, createUniter{})
	step(c, ctx, waitUnit{status: params.StatusStarted})
	step(c, ctx, waitHooks{"install", "config-changed", "start"})
	step(c, ctx, verifyCharm{})
}

type quickStartRelation struct{}

func (s quickStartRelation) step(c *gc.C, ctx *context) {
	step(c, ctx, quickStart{})
	step(c, ctx, addRelation{})
	step(c, ctx, addRelationUnit{})
	step(c, ctx, waitHooks{"db-relation-joined mysql/0 db:0", "db-relation-changed mysql/0 db:0"})
	step(c, ctx, verifyRunning{})
}

type startupRelationError struct {
	badHook string
}

func (s startupRelationError) step(c *gc.C, ctx *context) {
	step(c, ctx, createCharm{badHooks: []string{s.badHook}})
	step(c, ctx, serveCharm{})
	step(c, ctx, createUniter{})
	step(c, ctx, waitUnit{status: params.StatusStarted})
	step(c, ctx, waitHooks{"install", "config-changed", "start"})
	step(c, ctx, verifyCharm{})
	step(c, ctx, addRelation{})
	step(c, ctx, addRelationUnit{})
}

type resolveError struct {
	resolved state.ResolvedMode
}

func (s resolveError) step(c *gc.C, ctx *context) {
	err := ctx.unit.SetResolved(s.resolved)
	c.Assert(err, gc.IsNil)
}

type waitUnit struct {
	status   params.Status
	info     string
	data     params.StatusData
	charm    int
	resolved state.ResolvedMode
}

func (s waitUnit) step(c *gc.C, ctx *context) {
	timeout := time.After(worstCase)
	for {
		ctx.s.BackingState.StartSync()
		select {
		case <-time.After(coretesting.ShortWait):
			err := ctx.unit.Refresh()
			if err != nil {
				c.Fatalf("cannot refresh unit: %v", err)
			}
			resolved := ctx.unit.Resolved()
			if resolved != s.resolved {
				c.Logf("want resolved mode %q, got %q; still waiting", s.resolved, resolved)
				continue
			}
			url, ok := ctx.unit.CharmURL()
			if !ok || *url != *curl(s.charm) {
				var got string
				if ok {
					got = url.String()
				}
				c.Logf("want unit charm %q, got %q; still waiting", curl(s.charm), got)
				continue
			}
			status, info, data, err := ctx.unit.Status()
			c.Assert(err, gc.IsNil)
			if status != s.status {
				c.Logf("want unit status %q, got %q; still waiting", s.status, status)
				continue
			}
			if info != s.info {
				c.Logf("want unit status info %q, got %q; still waiting", s.info, info)
				continue
			}
			if s.data != nil {
				if len(data) != len(s.data) {
					c.Logf("want %d unit status data value(s), got %d; still waiting", len(s.data), len(data))
					continue
				}
				for key, value := range s.data {
					if data[key] != value {
						c.Logf("want unit status data value %q for key %q, got %q; still waiting",
							value, key, data[key])
						continue
					}
				}
			}
			return
		case <-timeout:
			c.Fatalf("never reached desired status")
		}
	}
}

type waitHooks []string

func (s waitHooks) step(c *gc.C, ctx *context) {
	if len(s) == 0 {
		// Give unwanted hooks a moment to run...
		ctx.s.BackingState.StartSync()
		time.Sleep(coretesting.ShortWait)
	}
	ctx.hooks = append(ctx.hooks, s...)
	c.Logf("waiting for hooks: %#v", ctx.hooks)
	match, overshoot := ctx.matchLogHooks(c)
	if overshoot && len(s) == 0 {
		c.Fatalf("ran more hooks than expected")
	}
	if match {
		return
	}
	timeout := time.After(worstCase)
	for {
		ctx.s.BackingState.StartSync()
		select {
		case <-time.After(coretesting.ShortWait):
			if match, _ = ctx.matchLogHooks(c); match {
				return
			}
		case <-timeout:
			c.Fatalf("never got expected hooks")
		}
	}
}

type fixHook struct {
	name string
}

func (s fixHook) step(c *gc.C, ctx *context) {
	path := filepath.Join(ctx.path, "charm", "hooks", s.name)
	ctx.writeHook(c, path, true)
}

type changeConfig map[string]interface{}

func (s changeConfig) step(c *gc.C, ctx *context) {
	err := ctx.svc.UpdateConfigSettings(charm.Settings(s))
	c.Assert(err, gc.IsNil)
}

type upgradeCharm struct {
	revision int
	forced   bool
}

func (s upgradeCharm) step(c *gc.C, ctx *context) {
	sch, err := ctx.st.Charm(curl(s.revision))
	c.Assert(err, gc.IsNil)
	err = ctx.svc.SetCharm(sch, s.forced)
	c.Assert(err, gc.IsNil)
	serveCharm{}.step(c, ctx)
}

type verifyCharm struct {
	revision int
	dirty    bool
}

func (s verifyCharm) step(c *gc.C, ctx *context) {
	if !s.dirty {
		path := filepath.Join(ctx.path, "charm", "revision")
		content, err := ioutil.ReadFile(path)
		c.Assert(err, gc.IsNil)
		c.Assert(string(content), gc.Equals, strconv.Itoa(s.revision))
		err = ctx.unit.Refresh()
		c.Assert(err, gc.IsNil)
		url, ok := ctx.unit.CharmURL()
		c.Assert(ok, gc.Equals, true)
		c.Assert(url, gc.DeepEquals, curl(s.revision))
	}

	// Before we try to check the git status, make sure expected hooks are all
	// complete, to prevent the test and the uniter interfering with each other.
	step(c, ctx, waitHooks{})
	cmd := exec.Command("git", "status")
	cmd.Dir = filepath.Join(ctx.path, "charm")
	out, err := cmd.CombinedOutput()
	c.Assert(err, gc.IsNil)
	cmp := gc.Matches
	if s.dirty {
		cmp = gc.Not(gc.Matches)
	}
	c.Assert(string(out), cmp, "# On branch master\nnothing to commit.*\n")
}

type startUpgradeError struct{}

func (s startUpgradeError) step(c *gc.C, ctx *context) {
	steps := []stepper{
		createCharm{
			customize: func(c *gc.C, ctx *context, path string) {
				appendHook(c, path, "start", "echo STARTDATA > data")
			},
		},
		serveCharm{},
		createUniter{},
		waitUnit{
			status: params.StatusStarted,
		},
		waitHooks{"install", "config-changed", "start"},
		verifyCharm{},

		createCharm{
			revision: 1,
			customize: func(c *gc.C, ctx *context, path string) {
				data := filepath.Join(path, "data")
				err := ioutil.WriteFile(data, []byte("<nelson>ha ha</nelson>"), 0644)
				c.Assert(err, gc.IsNil)
				ignore := filepath.Join(path, "ignore")
				err = ioutil.WriteFile(ignore, []byte("anything"), 0644)
				c.Assert(err, gc.IsNil)
			},
		},
		serveCharm{},
		upgradeCharm{revision: 1},
		waitUnit{
			status: params.StatusError,
			info:   "upgrade failed",
			charm:  1,
		},
		verifyWaiting{},
		verifyCharm{dirty: true},
	}
	for _, s_ := range steps {
		step(c, ctx, s_)
	}
}

type addRelation struct{}

func (s addRelation) step(c *gc.C, ctx *context) {
	if ctx.relation != nil {
		panic("don't add two relations!")
	}
	if ctx.relatedSvc == nil {
		var err error
		ctx.relatedSvc, err = ctx.st.AddService("mysql", ctx.s.AddTestingCharm(c, "mysql"))
		c.Assert(err, gc.IsNil)
	}
	eps, err := ctx.st.InferEndpoints([]string{"u", "mysql"})
	c.Assert(err, gc.IsNil)
	ctx.relation, err = ctx.st.AddRelation(eps...)
	c.Assert(err, gc.IsNil)
	ctx.relationUnits = map[string]*state.RelationUnit{}
}

type addRelationUnit struct{}

func (s addRelationUnit) step(c *gc.C, ctx *context) {
	u, err := ctx.relatedSvc.AddUnit()
	c.Assert(err, gc.IsNil)
	ru, err := ctx.relation.Unit(u)
	c.Assert(err, gc.IsNil)
	err = ru.EnterScope(nil)
	c.Assert(err, gc.IsNil)
	ctx.relationUnits[u.Name()] = ru
}

type changeRelationUnit struct {
	name string
}

func (s changeRelationUnit) step(c *gc.C, ctx *context) {
	settings, err := ctx.relationUnits[s.name].Settings()
	c.Assert(err, gc.IsNil)
	key := "madness?"
	raw, _ := settings.Get(key)
	val, _ := raw.(string)
	if val == "" {
		val = "this is juju"
	} else {
		val += "u"
	}
	settings.Set(key, val)
	_, err = settings.Write()
	c.Assert(err, gc.IsNil)
}

type removeRelationUnit struct {
	name string
}

func (s removeRelationUnit) step(c *gc.C, ctx *context) {
	err := ctx.relationUnits[s.name].LeaveScope()
	c.Assert(err, gc.IsNil)
	ctx.relationUnits[s.name] = nil
}

type relationState struct {
	removed bool
	life    state.Life
}

func (s relationState) step(c *gc.C, ctx *context) {
	err := ctx.relation.Refresh()
	if s.removed {
		c.Assert(err, jc.Satisfies, errors.IsNotFoundError)
		return
	}
	c.Assert(err, gc.IsNil)
	c.Assert(ctx.relation.Life(), gc.Equals, s.life)

}

type addSubordinateRelation struct {
	ifce string
}

func (s addSubordinateRelation) step(c *gc.C, ctx *context) {
	if _, err := ctx.st.Service("logging"); errors.IsNotFoundError(err) {
		_, err := ctx.st.AddService("logging", ctx.s.AddTestingCharm(c, "logging"))
		c.Assert(err, gc.IsNil)
	}
	eps, err := ctx.st.InferEndpoints([]string{"logging", "u:" + s.ifce})
	c.Assert(err, gc.IsNil)
	_, err = ctx.st.AddRelation(eps...)
	c.Assert(err, gc.IsNil)
}

type removeSubordinateRelation struct {
	ifce string
}

func (s removeSubordinateRelation) step(c *gc.C, ctx *context) {
	eps, err := ctx.st.InferEndpoints([]string{"logging", "u:" + s.ifce})
	c.Assert(err, gc.IsNil)
	rel, err := ctx.st.EndpointsRelation(eps...)
	c.Assert(err, gc.IsNil)
	err = rel.Destroy()
	c.Assert(err, gc.IsNil)
}

type waitSubordinateExists struct {
	name string
}

func (s waitSubordinateExists) step(c *gc.C, ctx *context) {
	timeout := time.After(worstCase)
	for {
		ctx.s.BackingState.StartSync()
		select {
		case <-timeout:
			c.Fatalf("subordinate was not created")
		case <-time.After(coretesting.ShortWait):
			var err error
			ctx.subordinate, err = ctx.st.Unit(s.name)
			if errors.IsNotFoundError(err) {
				continue
			}
			c.Assert(err, gc.IsNil)
			return
		}
	}
}

type waitSubordinateDying struct{}

func (waitSubordinateDying) step(c *gc.C, ctx *context) {
	timeout := time.After(worstCase)
	for {
		ctx.s.BackingState.StartSync()
		select {
		case <-timeout:
			c.Fatalf("subordinate was not made Dying")
		case <-time.After(coretesting.ShortWait):
			err := ctx.subordinate.Refresh()
			c.Assert(err, gc.IsNil)
			if ctx.subordinate.Life() != state.Dying {
				continue
			}
		}
		break
	}
}

type removeSubordinate struct{}

func (removeSubordinate) step(c *gc.C, ctx *context) {
	err := ctx.subordinate.EnsureDead()
	c.Assert(err, gc.IsNil)
	err = ctx.subordinate.Remove()
	c.Assert(err, gc.IsNil)
	ctx.subordinate = nil
}

type assertYaml struct {
	path   string
	expect map[string]interface{}
}

func (s assertYaml) step(c *gc.C, ctx *context) {
	data, err := ioutil.ReadFile(filepath.Join(ctx.path, s.path))
	c.Assert(err, gc.IsNil)
	actual := make(map[string]interface{})
	err = goyaml.Unmarshal(data, &actual)
	c.Assert(err, gc.IsNil)
	c.Assert(actual, gc.DeepEquals, s.expect)
}

type writeFile struct {
	path string
	mode os.FileMode
}

func (s writeFile) step(c *gc.C, ctx *context) {
	path := filepath.Join(ctx.path, s.path)
	dir := filepath.Dir(path)
	err := os.MkdirAll(dir, 0755)
	c.Assert(err, gc.IsNil)
	err = ioutil.WriteFile(path, nil, s.mode)
	c.Assert(err, gc.IsNil)
}

type chmod struct {
	path string
	mode os.FileMode
}

func (s chmod) step(c *gc.C, ctx *context) {
	path := filepath.Join(ctx.path, s.path)
	err := os.Chmod(path, s.mode)
	c.Assert(err, gc.IsNil)
}

type custom struct {
	f func(*gc.C, *context)
}

func (s custom) step(c *gc.C, ctx *context) {
	s.f(c, ctx)
}

var serviceDying = custom{func(c *gc.C, ctx *context) {
	c.Assert(ctx.svc.Destroy(), gc.IsNil)
}}

var relationDying = custom{func(c *gc.C, ctx *context) {
	c.Assert(ctx.relation.Destroy(), gc.IsNil)
}}

var unitDying = custom{func(c *gc.C, ctx *context) {
	c.Assert(ctx.unit.Destroy(), gc.IsNil)
}}

var unitDead = custom{func(c *gc.C, ctx *context) {
	c.Assert(ctx.unit.EnsureDead(), gc.IsNil)
}}

var subordinateDying = custom{func(c *gc.C, ctx *context) {
	c.Assert(ctx.subordinate.Destroy(), gc.IsNil)
}}

func curl(revision int) *charm.URL {
	return charm.MustParseURL("cs:quantal/wordpress").WithRevision(revision)
}

func appendHook(c *gc.C, charm, name, data string) {
	path := filepath.Join(charm, "hooks", name)
	f, err := os.OpenFile(path, os.O_WRONLY|os.O_APPEND, 0755)
	c.Assert(err, gc.IsNil)
	defer f.Close()
	_, err = f.Write([]byte(data))
	c.Assert(err, gc.IsNil)
}

func renameRelation(c *gc.C, charmPath, oldName, newName string) {
	path := filepath.Join(charmPath, "metadata.yaml")
	f, err := os.Open(path)
	c.Assert(err, gc.IsNil)
	defer f.Close()
	meta, err := charm.ReadMeta(f)
	c.Assert(err, gc.IsNil)

	replace := func(what map[string]charm.Relation) bool {
		for relName, relation := range what {
			if relName == oldName {
				what[newName] = relation
				delete(what, oldName)
				return true
			}
		}
		return false
	}
	replaced := replace(meta.Provides) || replace(meta.Requires) || replace(meta.Peers)
	c.Assert(replaced, gc.Equals, true, gc.Commentf("charm %q does not implement relation %q", charmPath, oldName))

	newmeta, err := goyaml.Marshal(meta)
	c.Assert(err, gc.IsNil)
	ioutil.WriteFile(path, newmeta, 0644)

	f, err = os.Open(path)
	c.Assert(err, gc.IsNil)
	defer f.Close()
	meta, err = charm.ReadMeta(f)
	c.Assert(err, gc.IsNil)
}

func createHookLock(c *gc.C, dataDir string) *fslock.Lock {
	lockDir := filepath.Join(dataDir, "locks")
	lock, err := fslock.NewLock(lockDir, "uniter-hook-execution")
	c.Assert(err, gc.IsNil)
	return lock
}

type acquireHookSyncLock struct {
	message string
}

func (s acquireHookSyncLock) step(c *gc.C, ctx *context) {
	lock := createHookLock(c, ctx.dataDir)
	c.Assert(lock.IsLocked(), gc.Equals, false)
	err := lock.Lock(s.message)
	c.Assert(err, gc.IsNil)
}

var releaseHookSyncLock = custom{func(c *gc.C, ctx *context) {
	lock := createHookLock(c, ctx.dataDir)
	// Force the release.
	err := lock.BreakLock()
	c.Assert(err, gc.IsNil)
}}

var verifyHookSyncLockUnlocked = custom{func(c *gc.C, ctx *context) {
	lock := createHookLock(c, ctx.dataDir)
	c.Assert(lock.IsLocked(), jc.IsFalse)
}}

var verifyHookSyncLockLocked = custom{func(c *gc.C, ctx *context) {
	lock := createHookLock(c, ctx.dataDir)
	c.Assert(lock.IsLocked(), jc.IsTrue)
<<<<<<< HEAD
}}

type runCommands []string

func (cmds runCommands) step(c *gc.C, ctx *context) {
	commands := strings.Join(cmds, "\n")
	result, err := ctx.uniter.RunCommands(commands)
	c.Assert(err, gc.IsNil)
	c.Check(result.ReturnCode, gc.Equals, 0)
	c.Check(result.StdOut, gc.Equals, "")
	c.Check(result.StdErr, gc.Equals, "")
}

type verifyFile struct {
	filename string
	content  string
}

func (verify verifyFile) step(c *gc.C, ctx *context) {
	content, err := ioutil.ReadFile(verify.filename)
	c.Assert(err, gc.IsNil)
	c.Assert(string(content), gc.Equals, verify.content)
}
=======
}}
>>>>>>> 8eac977a
<|MERGE_RESOLUTION|>--- conflicted
+++ resolved
@@ -153,12 +153,7 @@
 	relationUnits map[string]*state.RelationUnit
 	subordinate   *state.Unit
 
-<<<<<<< HEAD
-	hooksCompleted    []string
-	commandsCompleted []string
-=======
 	hooksCompleted []string
->>>>>>> 8eac977a
 }
 
 var _ uniter.UniterExecutionObserver = (*context)(nil)
@@ -169,13 +164,6 @@
 
 func (ctx *context) HookFailed(hookName string) {
 	ctx.hooksCompleted = append(ctx.hooksCompleted, "fail-"+hookName)
-<<<<<<< HEAD
-}
-
-func (ctx *context) RunCommandsCompleted(commands string) {
-	ctx.commandsCompleted = append(ctx.commandsCompleted, commands)
-=======
->>>>>>> 8eac977a
 }
 
 func (ctx *context) run(c *gc.C, steps []stepper) {
@@ -1933,7 +1921,6 @@
 var verifyHookSyncLockLocked = custom{func(c *gc.C, ctx *context) {
 	lock := createHookLock(c, ctx.dataDir)
 	c.Assert(lock.IsLocked(), jc.IsTrue)
-<<<<<<< HEAD
 }}
 
 type runCommands []string
@@ -1956,7 +1943,4 @@
 	content, err := ioutil.ReadFile(verify.filename)
 	c.Assert(err, gc.IsNil)
 	c.Assert(string(content), gc.Equals, verify.content)
-}
-=======
-}}
->>>>>>> 8eac977a
+}