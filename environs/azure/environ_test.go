// Copyright 2013 Canonical Ltd.
// Licensed under the AGPLv3, see LICENCE file for details.

package azure

import (
	"encoding/base64"
	"encoding/xml"
	"fmt"
	"net/http"
	"net/url"
	"path"
	"strings"
	"sync"

	. "launchpad.net/gocheck"
	"launchpad.net/gwacl"

	"launchpad.net/juju-core/constraints"
	"launchpad.net/juju-core/environs"
	"launchpad.net/juju-core/environs/config"
	"launchpad.net/juju-core/environs/imagemetadata"
	"launchpad.net/juju-core/environs/localstorage"
	"launchpad.net/juju-core/errors"
	"launchpad.net/juju-core/instance"
	"launchpad.net/juju-core/testing"
	. "launchpad.net/juju-core/testing/checkers"
)

type environSuite struct {
	providerSuite
}

var _ = Suite(&environSuite{})

func makeEnviron(c *C) *azureEnviron {
	attrs := makeAzureConfigMap(c)
	cfg, err := config.New(attrs)
	c.Assert(err, IsNil)
	env, err := NewEnviron(cfg)
	c.Assert(err, IsNil)
	return env
}

// setDummyStorage injects the local provider's fake storage implementation
// into the given environment, so that tests can manipulate storage as if it
// were real.
// Returns a cleanup function that must be called when done with the storage.
func setDummyStorage(c *C, env *azureEnviron) func() {
	listener, err := localstorage.Serve("127.0.0.1:0", c.MkDir())
	c.Assert(err, IsNil)
	env.storage = localstorage.Client(listener.Addr().String())
	return func() { listener.Close() }
}

func (*environSuite) TestGetSnapshot(c *C) {
	original := azureEnviron{name: "this-env", ecfg: new(azureEnvironConfig)}
	snapshot := original.getSnapshot()

	// The snapshot is identical to the original.
	c.Check(*snapshot, DeepEquals, original)

	// However, they are distinct objects.
	c.Check(snapshot, Not(Equals), &original)

	// It's a shallow copy; they still share pointers.
	c.Check(snapshot.ecfg, Equals, original.ecfg)

	// Neither object is locked at the end of the copy.
	c.Check(original.Mutex, Equals, sync.Mutex{})
	c.Check(snapshot.Mutex, Equals, sync.Mutex{})
}

func (*environSuite) TestGetSnapshotLocksEnviron(c *C) {
	original := azureEnviron{}
	testing.TestLockingFunction(&original.Mutex, func() { original.getSnapshot() })
}

func (*environSuite) TestName(c *C) {
	env := azureEnviron{name: "foo"}
	c.Check(env.Name(), Equals, env.name)
}

func (*environSuite) TestConfigReturnsConfig(c *C) {
	cfg := new(config.Config)
	ecfg := azureEnvironConfig{Config: cfg}
	env := azureEnviron{ecfg: &ecfg}
	c.Check(env.Config(), Equals, cfg)
}

func (*environSuite) TestConfigLocksEnviron(c *C) {
	env := azureEnviron{name: "env", ecfg: new(azureEnvironConfig)}
	testing.TestLockingFunction(&env.Mutex, func() { env.Config() })
}

func (*environSuite) TestGetManagementAPI(c *C) {
	env := makeEnviron(c)
	context, err := env.getManagementAPI()
	c.Assert(err, IsNil)
	defer env.releaseManagementAPI(context)
	c.Check(context, NotNil)
	c.Check(context.ManagementAPI, NotNil)
	c.Check(context.certFile, NotNil)
}

func (*environSuite) TestReleaseManagementAPIAcceptsNil(c *C) {
	env := makeEnviron(c)
	env.releaseManagementAPI(nil)
	// The real test is that this does not panic.
}

func (*environSuite) TestReleaseManagementAPIAcceptsIncompleteContext(c *C) {
	env := makeEnviron(c)
	context := azureManagementContext{
		ManagementAPI: nil,
		certFile:      nil,
	}
	env.releaseManagementAPI(&context)
	// The real test is that this does not panic.
}

func getAzureServiceListResponse(c *C, services []gwacl.HostedServiceDescriptor) []gwacl.DispatcherResponse {
	list := gwacl.HostedServiceDescriptorList{HostedServices: services}
	listXML, err := list.Serialize()
	c.Assert(err, IsNil)
	responses := []gwacl.DispatcherResponse{gwacl.NewDispatcherResponse(
		[]byte(listXML),
		http.StatusOK,
		nil,
	)}
	return responses
}

// getAzureServiceResponses returns the slice of responses
// (gwacl.DispatcherResponse) which correspond to the API requests used to
// get the properties of a Service.
func getAzureServiceResponses(c *C, service gwacl.HostedService) []gwacl.DispatcherResponse {
	serviceXML, err := service.Serialize()
	c.Assert(err, IsNil)
	responses := []gwacl.DispatcherResponse{gwacl.NewDispatcherResponse(
		[]byte(serviceXML),
		http.StatusOK,
		nil,
	)}
	return responses
}

func patchWithServiceListResponse(c *C, services []gwacl.HostedServiceDescriptor) *[]*gwacl.X509Request {
	responses := getAzureServiceListResponse(c, services)
	return gwacl.PatchManagementAPIResponses(responses)
}

func (suite *environSuite) TestGetEnvPrefixContainsEnvName(c *C) {
	env := makeEnviron(c)
	c.Check(strings.Contains(env.getEnvPrefix(), env.Name()), IsTrue)
}

func (*environSuite) TestGetContainerName(c *C) {
	env := makeEnviron(c)
	expected := env.getEnvPrefix() + "private"
	c.Check(env.getContainerName(), Equals, expected)
}

func (suite *environSuite) TestAllInstances(c *C) {
	env := makeEnviron(c)
	prefix := env.getEnvPrefix()
	services := []gwacl.HostedServiceDescriptor{{ServiceName: "deployment-in-another-env"}, {ServiceName: prefix + "deployment-1"}, {ServiceName: prefix + "deployment-2"}}
	requests := patchWithServiceListResponse(c, services)
	instances, err := env.AllInstances()
	c.Assert(err, IsNil)
	c.Check(len(instances), Equals, 2)
	c.Check(instances[0].Id(), Equals, instance.Id(prefix+"deployment-1"))
	c.Check(instances[1].Id(), Equals, instance.Id(prefix+"deployment-2"))
	c.Check(len(*requests), Equals, 1)
}

func (suite *environSuite) TestInstancesReturnsFilteredList(c *C) {
	services := []gwacl.HostedServiceDescriptor{{ServiceName: "deployment-1"}, {ServiceName: "deployment-2"}}
	requests := patchWithServiceListResponse(c, services)
	env := makeEnviron(c)
	instances, err := env.Instances([]instance.Id{"deployment-1"})
	c.Assert(err, IsNil)
	c.Check(len(instances), Equals, 1)
	c.Check(instances[0].Id(), Equals, instance.Id("deployment-1"))
	c.Check(len(*requests), Equals, 1)
}

func (suite *environSuite) TestInstancesReturnsErrNoInstancesIfNoInstancesRequested(c *C) {
	services := []gwacl.HostedServiceDescriptor{{ServiceName: "deployment-1"}, {ServiceName: "deployment-2"}}
	patchWithServiceListResponse(c, services)
	env := makeEnviron(c)
	instances, err := env.Instances([]instance.Id{})
	c.Check(err, Equals, environs.ErrNoInstances)
	c.Check(instances, IsNil)
}

func (suite *environSuite) TestInstancesReturnsErrNoInstancesIfNoInstanceFound(c *C) {
	services := []gwacl.HostedServiceDescriptor{}
	patchWithServiceListResponse(c, services)
	env := makeEnviron(c)
	instances, err := env.Instances([]instance.Id{"deploy-id"})
	c.Check(err, Equals, environs.ErrNoInstances)
	c.Check(instances, IsNil)
}

func (suite *environSuite) TestInstancesReturnsPartialInstancesIfSomeInstancesAreNotFound(c *C) {
	services := []gwacl.HostedServiceDescriptor{{ServiceName: "deployment-1"}, {ServiceName: "deployment-2"}}
	requests := patchWithServiceListResponse(c, services)
	env := makeEnviron(c)
	instances, err := env.Instances([]instance.Id{"deployment-1", "unknown-deployment"})
	c.Assert(err, Equals, environs.ErrPartialInstances)
	c.Check(len(instances), Equals, 1)
	c.Check(instances[0].Id(), Equals, instance.Id("deployment-1"))
	c.Check(len(*requests), Equals, 1)
}

func (*environSuite) TestStorage(c *C) {
	env := makeEnviron(c)
	baseStorage := env.Storage()
	storage, ok := baseStorage.(*azureStorage)
	c.Check(ok, Equals, true)
	c.Assert(storage, NotNil)
	c.Check(storage.storageContext.getContainer(), Equals, env.getContainerName())
	context, err := storage.getStorageContext()
	c.Assert(err, IsNil)
	c.Check(context.Account, Equals, env.ecfg.storageAccountName())
	c.Check(context.Key, Equals, env.ecfg.storageAccountKey())
}

func (*environSuite) TestPublicStorage(c *C) {
	env := makeEnviron(c)
	baseStorage := env.PublicStorage()
	storage, ok := baseStorage.(*azureStorage)
	c.Assert(storage, NotNil)
	c.Check(ok, Equals, true)
	c.Check(storage.storageContext.getContainer(), Equals, env.ecfg.publicStorageContainerName())
	context, err := storage.getStorageContext()
	c.Assert(err, IsNil)
	c.Check(context.Account, Equals, env.ecfg.publicStorageAccountName())
	c.Check(context.Key, Equals, "")
}

func (*environSuite) TestPublicStorageReturnsEmptyStorageIfNoInfo(c *C) {
	attrs := makeAzureConfigMap(c)
	attrs["public-storage-container-name"] = ""
	attrs["public-storage-account-name"] = ""
	cfg, err := config.New(attrs)
	c.Assert(err, IsNil)
	env, err := NewEnviron(cfg)
	c.Assert(err, IsNil)
	c.Check(env.PublicStorage(), Equals, environs.EmptyStorage)
}

func (*environSuite) TestGetStorageContext(c *C) {
	env := makeEnviron(c)
	storage, err := env.getStorageContext()
	c.Assert(err, IsNil)
	c.Assert(storage, NotNil)
	c.Check(storage.Account, Equals, env.ecfg.storageAccountName())
	c.Check(storage.Key, Equals, env.ecfg.storageAccountKey())
}

func (*environSuite) TestGetPublicStorageContext(c *C) {
	env := makeEnviron(c)
	storage, err := env.getPublicStorageContext()
	c.Assert(err, IsNil)
	c.Assert(storage, NotNil)
	c.Check(storage.Account, Equals, env.ecfg.publicStorageAccountName())
	c.Check(storage.Key, Equals, "")
}

func (*environSuite) TestSetConfigValidates(c *C) {
	env := makeEnviron(c)
	originalCfg := env.ecfg
	attrs := makeAzureConfigMap(c)
	// This config is not valid.  It lacks essential information.
	delete(attrs, "management-subscription-id")
	badCfg, err := config.New(attrs)
	c.Assert(err, IsNil)

	err = env.SetConfig(badCfg)

	// Since the config was not valid, SetConfig returns an error.  It
	// does not update the environment's config either.
	c.Check(err, NotNil)
	c.Check(
		err,
		ErrorMatches,
		"management-subscription-id: expected string, got nothing")
	c.Check(env.ecfg, Equals, originalCfg)
}

func (*environSuite) TestSetConfigUpdatesConfig(c *C) {
	env := makeEnviron(c)
	// We're going to set a new config.  It can be recognized by its
	// unusual default Ubuntu release series: 7.04 Feisty Fawn.
	attrs := makeAzureConfigMap(c)
	attrs["default-series"] = "feisty"
	cfg, err := config.New(attrs)
	c.Assert(err, IsNil)

	err = env.SetConfig(cfg)
	c.Assert(err, IsNil)

	c.Check(env.ecfg.Config.DefaultSeries(), Equals, "feisty")
}

func (*environSuite) TestSetConfigLocksEnviron(c *C) {
	env := makeEnviron(c)
	cfg, err := config.New(makeAzureConfigMap(c))
	c.Assert(err, IsNil)

	testing.TestLockingFunction(&env.Mutex, func() { env.SetConfig(cfg) })
}

func (*environSuite) TestSetConfigWillNotUpdateName(c *C) {
	// Once the environment's name has been set, it cannot be updated.
	// Global validation rejects such a change.
	// This matters because the attribute is not protected by a lock.
	env := makeEnviron(c)
	originalName := env.Name()
	attrs := makeAzureConfigMap(c)
	attrs["name"] = "new-name"
	cfg, err := config.New(attrs)
	c.Assert(err, IsNil)

	err = env.SetConfig(cfg)

	c.Assert(err, NotNil)
	c.Check(
		err,
		ErrorMatches,
		`cannot change name from ".*" to "new-name"`)
	c.Check(env.Name(), Equals, originalName)
}

func (*environSuite) TestStateInfoFailsIfNoStateInstances(c *C) {
	env := makeEnviron(c)
	cleanup := setDummyStorage(c, env)
	defer cleanup()
	_, _, err := env.StateInfo()
	c.Check(errors.IsNotFoundError(err), Equals, true)
}

func (*environSuite) TestStateInfo(c *C) {
	instanceID := "my-instance"
	patchWithServiceListResponse(c, []gwacl.HostedServiceDescriptor{{
		ServiceName: instanceID,
	}})
	env := makeEnviron(c)
	cleanup := setDummyStorage(c, env)
	defer cleanup()
	err := environs.SaveState(
		env.Storage(),
		&environs.BootstrapState{StateInstances: []instance.Id{instance.Id(instanceID)}})
	c.Assert(err, IsNil)

	stateInfo, apiInfo, err := env.StateInfo()
	c.Assert(err, IsNil)

	config := env.Config()
	dnsName := "my-instance." + AZURE_DOMAIN_NAME
	stateServerAddr := fmt.Sprintf("%s:%d", dnsName, config.StatePort())
	apiServerAddr := fmt.Sprintf("%s:%d", dnsName, config.APIPort())
	c.Check(stateInfo.Addrs, DeepEquals, []string{stateServerAddr})
	c.Check(apiInfo.Addrs, DeepEquals, []string{apiServerAddr})
}

// parseCreateServiceRequest reconstructs the original CreateHostedService
// request object passed to gwacl's AddHostedService method, based on the
// X509Request which the method issues.
func parseCreateServiceRequest(c *C, request *gwacl.X509Request) *gwacl.CreateHostedService {
	body := gwacl.CreateHostedService{}
	err := xml.Unmarshal(request.Payload, &body)
	c.Assert(err, IsNil)
	return &body
}

// makeServiceNameAlreadyTakenError simulates the AzureError you get when
// trying to create a hosted service with a name that's already taken.
func makeServiceNameAlreadyTakenError(c *C) []byte {
	// At the time of writing, this is the exact kind of error that Azure
	// returns in this situation.
	errorBody, err := xml.Marshal(gwacl.AzureError{
		error:      fmt.Errorf("POST request failed"),
		HTTPStatus: http.StatusConflict,
		Code:       "ConflictError",
		Message:    "The specified DNS name is already taken.",
	})
	c.Assert(err, IsNil)
	return errorBody
}

// makeNonAvailabilityResponse simulates a reply to the
// CheckHostedServiceNameAvailability call saying that a name is not available.
func makeNonAvailabilityResponse(c *C) []byte {
	errorBody, err := xml.Marshal(gwacl.AvailabilityResponse{
		Result: "false",
		Reason: "he's a very naughty boy"})
	c.Assert(err, IsNil)
	return errorBody
}

// makeAvailabilityResponse simulates a reply to the
// CheckHostedServiceNameAvailability call saying that a name is available.
func makeAvailabilityResponse(c *C) []byte {
	errorBody, err := xml.Marshal(gwacl.AvailabilityResponse{
		Result: "true"})
	c.Assert(err, IsNil)
	return errorBody
}

func (*environSuite) TestAttemptCreateServiceCreatesService(c *C) {
	prefix := "myservice"
	affinityGroup := "affinity-group"
	location := "location"
	responses := []gwacl.DispatcherResponse{
		gwacl.NewDispatcherResponse(makeAvailabilityResponse(c), http.StatusOK, nil),
		gwacl.NewDispatcherResponse(nil, http.StatusOK, nil),
	}
	requests := gwacl.PatchManagementAPIResponses(responses)
	azure, err := gwacl.NewManagementAPI("subscription", "")
	c.Assert(err, IsNil)

	service, err := attemptCreateService(azure, prefix, affinityGroup, location)
	c.Assert(err, IsNil)

	c.Assert(*requests, HasLen, 2)
	body := parseCreateServiceRequest(c, (*requests)[1])
	c.Check(body.ServiceName, Equals, service.ServiceName)
	c.Check(body.AffinityGroup, Equals, affinityGroup)
	c.Check(service.ServiceName, Matches, prefix+".*")
	c.Check(service.Location, Equals, location)

	label, err := base64.StdEncoding.DecodeString(service.Label)
	c.Assert(err, IsNil)
	c.Check(string(label), Equals, service.ServiceName)
}

func (*environSuite) TestAttemptCreateServiceReturnsNilIfNameNotUnique(c *C) {
	responses := []gwacl.DispatcherResponse{
		gwacl.NewDispatcherResponse(makeNonAvailabilityResponse(c), http.StatusOK, nil),
	}
	gwacl.PatchManagementAPIResponses(responses)
	azure, err := gwacl.NewManagementAPI("subscription", "")
	c.Assert(err, IsNil)

	service, err := attemptCreateService(azure, "service", "affinity-group", "location")
	c.Check(err, IsNil)
	c.Check(service, IsNil)
}

func (*environSuite) TestAttemptCreateServicePropagatesOtherFailure(c *C) {
	responses := []gwacl.DispatcherResponse{
		gwacl.NewDispatcherResponse(makeAvailabilityResponse(c), http.StatusOK, nil),
		gwacl.NewDispatcherResponse(nil, http.StatusNotFound, nil),
	}
	gwacl.PatchManagementAPIResponses(responses)
	azure, err := gwacl.NewManagementAPI("subscription", "")
	c.Assert(err, IsNil)

	_, err = attemptCreateService(azure, "service", "affinity-group", "location")
	c.Assert(err, NotNil)
	c.Check(err, ErrorMatches, ".*Not Found.*")
}

func (*environSuite) TestNewHostedServiceCreatesService(c *C) {
	prefix := "myservice"
	affinityGroup := "affinity-group"
	location := "location"
	responses := []gwacl.DispatcherResponse{
		gwacl.NewDispatcherResponse(makeAvailabilityResponse(c), http.StatusOK, nil),
		gwacl.NewDispatcherResponse(nil, http.StatusOK, nil),
	}
	requests := gwacl.PatchManagementAPIResponses(responses)
	azure, err := gwacl.NewManagementAPI("subscription", "")
	c.Assert(err, IsNil)

	service, err := newHostedService(azure, prefix, affinityGroup, location)
	c.Assert(err, IsNil)

	c.Assert(*requests, HasLen, 2)
	body := parseCreateServiceRequest(c, (*requests)[1])
	c.Check(body.ServiceName, Equals, service.ServiceName)
	c.Check(body.AffinityGroup, Equals, affinityGroup)
	c.Check(service.ServiceName, Matches, prefix+".*")
	c.Check(service.Location, Equals, location)
}

func (*environSuite) TestNewHostedServiceRetriesIfNotUnique(c *C) {
	errorBody := makeNonAvailabilityResponse(c)
	okBody := makeAvailabilityResponse(c)
	// In this scenario, the first two names that we try are already
	// taken.  The third one is unique though, so we succeed.
	responses := []gwacl.DispatcherResponse{
		gwacl.NewDispatcherResponse(errorBody, http.StatusOK, nil),
		gwacl.NewDispatcherResponse(errorBody, http.StatusOK, nil),
		gwacl.NewDispatcherResponse(okBody, http.StatusOK, nil),
		gwacl.NewDispatcherResponse(nil, http.StatusOK, nil),
	}
	requests := gwacl.PatchManagementAPIResponses(responses)
	azure, err := gwacl.NewManagementAPI("subscription", "")
	c.Assert(err, IsNil)

	service, err := newHostedService(azure, "service", "affinity-group", "location")
	c.Check(err, IsNil)

	c.Assert(*requests, HasLen, 4)
	// How many names have been attempted, and how often?
	// There is a minute chance that this tries the same name twice, and
	// then this test will fail.  If that happens, try seeding the
	// randomizer with some fixed seed that doens't produce the problem.
	attemptedNames := make(map[string]int)
	for _, request := range *requests {
		// Exit the loop if we hit the request to create the service, it comes
		// after the check calls.
		if request.Method == "POST" {
			break
		}
		// Name is the last part of the URL from the GET requests that check
		// availability.
		_, name := path.Split(strings.TrimRight(request.URL, "/"))
		attemptedNames[name] += 1
	}
	// The three attempts we just made all had different service names.
	c.Check(attemptedNames, HasLen, 3)

	// Once newHostedService succeeds, we get a hosted service with the
	// last requested name.
	c.Check(
		service.ServiceName,
		Equals,
		parseCreateServiceRequest(c, (*requests)[3]).ServiceName)
}

func (*environSuite) TestNewHostedServiceFailsIfUnableToFindUniqueName(c *C) {
	errorBody := makeNonAvailabilityResponse(c)
	responses := []gwacl.DispatcherResponse{}
	for counter := 0; counter < 100; counter++ {
		responses = append(responses, gwacl.NewDispatcherResponse(errorBody, http.StatusOK, nil))
	}
	gwacl.PatchManagementAPIResponses(responses)
	azure, err := gwacl.NewManagementAPI("subscription", "")
	c.Assert(err, IsNil)

	_, err = newHostedService(azure, "service", "affinity-group", "location")
	c.Assert(err, NotNil)
	c.Check(err, ErrorMatches, "could not come up with a unique hosted service name.*")
}

// buildDestroyAzureServiceResponses returns a slice containing the responses that a fake Azure server
// can use to simulate the deletion of the given list of services.
func buildDestroyAzureServiceResponses(c *C, services []*gwacl.HostedService) []gwacl.DispatcherResponse {
	responses := []gwacl.DispatcherResponse{}
	for _, service := range services {
		// When destroying a hosted service, gwacl first issues a Get request
		// to fetch the properties of the services.  Then it destroys all the
		// deployments found in this service (none in this case, we make sure
		// the service does not contain deployments to keep the testing simple)
		// And it finally deletes the service itself.
		if len(service.Deployments) != 0 {
			panic("buildDestroyAzureServiceResponses does not support services with deployments!")
		}
		serviceXML, err := service.Serialize()
		c.Assert(err, IsNil)
		serviceGetResponse := gwacl.NewDispatcherResponse(
			[]byte(serviceXML),
			http.StatusOK,
			nil,
		)
		responses = append(responses, serviceGetResponse)
		serviceDeleteResponse := gwacl.NewDispatcherResponse(
			nil,
			http.StatusOK,
			nil,
		)
		responses = append(responses, serviceDeleteResponse)
	}
	return responses
}

func makeAzureService(name string) (*gwacl.HostedService, *gwacl.HostedServiceDescriptor) {
	service1Desc := &gwacl.HostedServiceDescriptor{ServiceName: name}
	service1 := &gwacl.HostedService{HostedServiceDescriptor: *service1Desc}
	return service1, service1Desc
}

func (*environSuite) TestStopInstancesDestroysMachines(c *C) {
	service1Name := "service1"
	service1, service1Desc := makeAzureService(service1Name)
	service2Name := "service2"
	service2, service2Desc := makeAzureService(service2Name)
	services := []*gwacl.HostedService{service1, service2}
	responses := buildDestroyAzureServiceResponses(c, services)
	requests := gwacl.PatchManagementAPIResponses(responses)
	env := makeEnviron(c)
	instances := convertToInstances(
		[]gwacl.HostedServiceDescriptor{*service1Desc, *service2Desc},
		env)

	err := env.StopInstances(instances)
	c.Check(err, IsNil)

	// It takes 2 API calls to delete each service:
	// - one GET request to fetch the service's properties;
	// - one DELETE request to delete the service.
	c.Check(len(*requests), Equals, len(services)*2)
	c.Check((*requests)[0].Method, Equals, "GET")
	c.Check((*requests)[1].Method, Equals, "DELETE")
	c.Check((*requests)[2].Method, Equals, "GET")
	c.Check((*requests)[3].Method, Equals, "DELETE")
}

// getVnetAndAffinityGroupCleanupResponses returns the responses
// (gwacl.DispatcherResponse) that a fake http server should return
// when gwacl's RemoveVirtualNetworkSite() and DeleteAffinityGroup()
// are called.
func getVnetAndAffinityGroupCleanupResponses(c *C) []gwacl.DispatcherResponse {
	existingConfig := &gwacl.NetworkConfiguration{
		XMLNS:               gwacl.XMLNS_NC,
		VirtualNetworkSites: nil,
	}
	body, err := existingConfig.Serialize()
	c.Assert(err, IsNil)
	cleanupResponses := []gwacl.DispatcherResponse{
		// Return empty net configuration.
		gwacl.NewDispatcherResponse([]byte(body), http.StatusOK, nil),
		// Accept deletion of affinity group.
		gwacl.NewDispatcherResponse(nil, http.StatusOK, nil),
	}
	return cleanupResponses
}

func (*environSuite) TestDestroyCleansUpStorage(c *C) {
	env := makeEnviron(c)
	cleanup := setDummyStorage(c, env)
	defer cleanup()
	services := []gwacl.HostedServiceDescriptor{}
	responses := getAzureServiceListResponse(c, services)
	cleanupResponses := getVnetAndAffinityGroupCleanupResponses(c)
	responses = append(responses, cleanupResponses...)
	gwacl.PatchManagementAPIResponses(responses)
	instances := convertToInstances([]gwacl.HostedServiceDescriptor{}, env)

	err := env.Destroy(instances)
	c.Check(err, IsNil)

	files, err := env.Storage().List("")
	c.Assert(err, IsNil)
	c.Check(files, HasLen, 0)
}

func (*environSuite) TestDestroyDeletesVirtualNetworkAndAffinityGroup(c *C) {
	env := makeEnviron(c)
	cleanup := setDummyStorage(c, env)
	defer cleanup()
	services := []gwacl.HostedServiceDescriptor{}
	responses := getAzureServiceListResponse(c, services)
	// Prepare a configuration with a single virtual network.
	existingConfig := &gwacl.NetworkConfiguration{
		XMLNS: gwacl.XMLNS_NC,
		VirtualNetworkSites: &[]gwacl.VirtualNetworkSite{
			{Name: env.getVirtualNetworkName()},
		},
	}
	body, err := existingConfig.Serialize()
	c.Assert(err, IsNil)
	cleanupResponses := []gwacl.DispatcherResponse{
		// Return existing configuration.
		gwacl.NewDispatcherResponse([]byte(body), http.StatusOK, nil),
		// Accept upload of new configuration.
		gwacl.NewDispatcherResponse(nil, http.StatusOK, nil),
		// Accept deletion of affinity group.
		gwacl.NewDispatcherResponse(nil, http.StatusOK, nil),
	}
	responses = append(responses, cleanupResponses...)
	requests := gwacl.PatchManagementAPIResponses(responses)
	instances := convertToInstances([]gwacl.HostedServiceDescriptor{}, env)

	err = env.Destroy(instances)
	c.Check(err, IsNil)

	c.Assert(*requests, HasLen, 4)
	// One request to get the network configuration.
	getRequest := (*requests)[1]
	c.Check(getRequest.Method, Equals, "GET")
	c.Check(strings.HasSuffix(getRequest.URL, "services/networking/media"), Equals, true)
	// One request to upload the new version of the network configuration.
	putRequest := (*requests)[2]
	c.Check(putRequest.Method, Equals, "PUT")
	c.Check(strings.HasSuffix(putRequest.URL, "services/networking/media"), Equals, true)
	// One request to delete the Affinity Group.
	agRequest := (*requests)[3]
	c.Check(strings.Contains(agRequest.URL, env.getAffinityGroupName()), IsTrue)
	c.Check(agRequest.Method, Equals, "DELETE")

}

var emptyListResponse = `
  <?xml version="1.0" encoding="utf-8"?>
  <EnumerationResults ContainerName="http://myaccount.blob.core.windows.net/mycontainer">
    <Prefix>prefix</Prefix>
    <Marker>marker</Marker>
    <MaxResults>maxresults</MaxResults>
    <Delimiter>delimiter</Delimiter>
    <Blobs></Blobs>
    <NextMarker />
  </EnumerationResults>`

func (*environSuite) TestDestroyStopsAllInstances(c *C) {
	env := makeEnviron(c)
	cleanup := setDummyStorage(c, env)
	defer cleanup()

	// Simulate 2 instances corresponding to two Azure services.
	prefix := env.getEnvPrefix()
	service1Name := prefix + "service1"
	service2Name := prefix + "service2"
	service1, service1Desc := makeAzureService(service1Name)
	service2, service2Desc := makeAzureService(service2Name)
	services := []*gwacl.HostedService{service1, service2}
	// The call to AllInstances() will return only one service (service1).
	listInstancesResponses := getAzureServiceListResponse(c, []gwacl.HostedServiceDescriptor{*service1Desc})
	destroyResponses := buildDestroyAzureServiceResponses(c, services)
	responses := append(listInstancesResponses, destroyResponses...)
	cleanupResponses := getVnetAndAffinityGroupCleanupResponses(c)
	responses = append(responses, cleanupResponses...)
	requests := gwacl.PatchManagementAPIResponses(responses)

	// Call Destroy with service1 and service2.
	instances := convertToInstances(
		[]gwacl.HostedServiceDescriptor{*service1Desc, *service2Desc},
		env)
	err := env.Destroy(instances)
	c.Check(err, IsNil)

	// One request to get the list of all the environment's instances.
	// Then two requests per destroyed machine (one to fetch the
	// service's information, one to delete it) and two requests to delete
	// the Virtual Network and the Affinity Group.
	c.Check((*requests), HasLen, 1+len(services)*2+2)
	c.Check((*requests)[0].Method, Equals, "GET")
	c.Check((*requests)[1].Method, Equals, "GET")
	c.Check(strings.Contains((*requests)[1].URL, service1Name), IsTrue)
	c.Check((*requests)[2].Method, Equals, "DELETE")
	c.Check(strings.Contains((*requests)[2].URL, service1Name), IsTrue)
	c.Check((*requests)[3].Method, Equals, "GET")
	c.Check(strings.Contains((*requests)[3].URL, service2Name), IsTrue)
	c.Check((*requests)[4].Method, Equals, "DELETE")
	c.Check(strings.Contains((*requests)[4].URL, service2Name), IsTrue)
}

func (*environSuite) TestGetInstance(c *C) {
	env := makeEnviron(c)
	prefix := env.getEnvPrefix()
	serviceName := prefix + "instance-name"
	serviceDesc := gwacl.HostedServiceDescriptor{ServiceName: serviceName}
	service := gwacl.HostedService{HostedServiceDescriptor: serviceDesc}
	responses := getAzureServiceResponses(c, service)
	gwacl.PatchManagementAPIResponses(responses)

	instance, err := env.getInstance("serviceName")
	c.Check(err, IsNil)

	c.Check(string(instance.Id()), Equals, serviceName)
	c.Check(instance, FitsTypeOf, &azureInstance{})
	azInstance := instance.(*azureInstance)
	c.Check(azInstance.environ, Equals, env)
}

func (*environSuite) TestNewOSVirtualDisk(c *C) {
	env := makeEnviron(c)
	sourceImageName := "source-image-name"

	vhd := env.newOSDisk(sourceImageName)

	mediaLinkUrl, err := url.Parse(vhd.MediaLink)
	c.Check(err, IsNil)
	storageAccount := env.ecfg.storageAccountName()
	c.Check(mediaLinkUrl.Host, Equals, fmt.Sprintf("%s.blob.core.windows.net", storageAccount))
	c.Check(vhd.SourceImageName, Equals, sourceImageName)
}

// mapInputEndpointsByPort takes a slice of input endpoints, and returns them
// as a map keyed by their (external) ports.  This makes it easier to query
// individual endpoints from an array whose ordering you don't know.
// Multiple input endpoints for the same port are treated as an error.
func mapInputEndpointsByPort(c *C, endpoints []gwacl.InputEndpoint) map[int]gwacl.InputEndpoint {
	mapping := make(map[int]gwacl.InputEndpoint)
	for _, endpoint := range endpoints {
		_, have := mapping[endpoint.Port]
		c.Assert(have, Equals, false)
		mapping[endpoint.Port] = endpoint
	}
	return mapping
}

func (*environSuite) TestNewRole(c *C) {
	env := makeEnviron(c)
	size := "Large"
	vhd := env.newOSDisk("source-image-name")
	userData := "example-user-data"
	hostname := "hostname"

	role := env.newRole(size, vhd, userData, hostname)

	configs := role.ConfigurationSets
	linuxConfig := configs[0]
	networkConfig := configs[1]
	c.Check(linuxConfig.CustomData, Equals, userData)
	c.Check(linuxConfig.Hostname, Equals, hostname)
	c.Check(linuxConfig.Username, Not(Equals), "")
	c.Check(linuxConfig.Password, Not(Equals), "")
	c.Check(linuxConfig.DisableSSHPasswordAuthentication, Equals, "true")
	c.Check(role.RoleSize, Equals, size)
	c.Check(role.OSVirtualHardDisk[0], Equals, *vhd)

	endpoints := mapInputEndpointsByPort(c, *networkConfig.InputEndpoints)

	// The network config contains an endpoint for ssh communication.
	sshEndpoint, ok := endpoints[22]
	c.Assert(ok, Equals, true)
	c.Check(sshEndpoint.LocalPort, Equals, 22)
	c.Check(sshEndpoint.Protocol, Equals, "TCP")

	// There's also an endpoint for the state (mongodb) port.
	// TODO: Ought to have this only for state servers.
	stateEndpoint, ok := endpoints[env.Config().StatePort()]
	c.Assert(ok, Equals, true)
	c.Check(stateEndpoint.LocalPort, Equals, env.Config().StatePort())
	c.Check(stateEndpoint.Protocol, Equals, "TCP")

	// And one for the API port.
	// TODO: Ought to have this only for API servers.
	apiEndpoint, ok := endpoints[env.Config().APIPort()]
	c.Assert(ok, Equals, true)
	c.Check(apiEndpoint.LocalPort, Equals, env.Config().APIPort())
	c.Check(apiEndpoint.Protocol, Equals, "TCP")
}

func (*environSuite) TestNewDeployment(c *C) {
	env := makeEnviron(c)
	deploymentName := "deployment-name"
	deploymentLabel := "deployment-label"
	virtualNetworkName := "virtual-network-name"
	vhd := env.newOSDisk("source-image-name")
	role := env.newRole("Small", vhd, "user-data", "hostname")

	deployment := env.newDeployment(role, deploymentName, deploymentLabel, virtualNetworkName)

	base64Label := base64.StdEncoding.EncodeToString([]byte(deploymentLabel))
	c.Check(deployment.Label, Equals, base64Label)
	c.Check(deployment.Name, Equals, deploymentName)
	c.Check(deployment.RoleList, HasLen, 1)
}

func (*environSuite) TestProviderReturnsAzureEnvironProvider(c *C) {
	prov := makeEnviron(c).Provider()
	c.Assert(prov, NotNil)
	azprov, ok := prov.(azureEnvironProvider)
	c.Assert(ok, Equals, true)
	c.Check(azprov, NotNil)
}

func (*environSuite) TestCreateVirtualNetwork(c *C) {
	env := makeEnviron(c)
	responses := []gwacl.DispatcherResponse{
		// No existing configuration found.
		gwacl.NewDispatcherResponse(nil, http.StatusNotFound, nil),
		// Accept upload of new configuration.
		gwacl.NewDispatcherResponse(nil, http.StatusOK, nil),
	}
	requests := gwacl.PatchManagementAPIResponses(responses)

	env.createVirtualNetwork()

	c.Assert(*requests, HasLen, 2)
	request := (*requests)[1]
	body := gwacl.NetworkConfiguration{}
	err := xml.Unmarshal(request.Payload, &body)
	c.Assert(err, IsNil)
	networkConf := (*body.VirtualNetworkSites)[0]
	c.Check(networkConf.Name, Equals, env.getVirtualNetworkName())
	c.Check(networkConf.AffinityGroup, Equals, env.getAffinityGroupName())
}

func (*environSuite) TestDestroyVirtualNetwork(c *C) {
	env := makeEnviron(c)
	// Prepare a configuration with a single virtual network.
	existingConfig := &gwacl.NetworkConfiguration{
		XMLNS: gwacl.XMLNS_NC,
		VirtualNetworkSites: &[]gwacl.VirtualNetworkSite{
			{Name: env.getVirtualNetworkName()},
		},
	}
	body, err := existingConfig.Serialize()
	c.Assert(err, IsNil)
	responses := []gwacl.DispatcherResponse{
		// Return existing configuration.
		gwacl.NewDispatcherResponse([]byte(body), http.StatusOK, nil),
		// Accept upload of new configuration.
		gwacl.NewDispatcherResponse(nil, http.StatusOK, nil),
	}
	requests := gwacl.PatchManagementAPIResponses(responses)

	env.deleteVirtualNetwork()

	c.Assert(*requests, HasLen, 2)
	// One request to get the existing network configuration.
	getRequest := (*requests)[0]
	c.Check(getRequest.Method, Equals, "GET")
	// One request to update the network configuration.
	putRequest := (*requests)[1]
	c.Check(putRequest.Method, Equals, "PUT")
	newConfig := gwacl.NetworkConfiguration{}
	err = xml.Unmarshal(putRequest.Payload, &newConfig)
	c.Assert(err, IsNil)
	// The new configuration has no VirtualNetworkSites.
	c.Check(newConfig.VirtualNetworkSites, IsNil)
}

func (*environSuite) TestGetVirtualNetworkNameContainsEnvName(c *C) {
	env := makeEnviron(c)
	c.Check(strings.Contains(env.getVirtualNetworkName(), env.Name()), IsTrue)
}

func (*environSuite) TestGetVirtualNetworkNameIsConstant(c *C) {
	env := makeEnviron(c)
	c.Check(env.getVirtualNetworkName(), Equals, env.getVirtualNetworkName())
}

func (*environSuite) TestCreateAffinityGroup(c *C) {
	env := makeEnviron(c)
	responses := []gwacl.DispatcherResponse{
		gwacl.NewDispatcherResponse(nil, http.StatusCreated, nil),
	}
	requests := gwacl.PatchManagementAPIResponses(responses)

	env.createAffinityGroup()

	c.Assert(*requests, HasLen, 1)
	request := (*requests)[0]
	body := gwacl.CreateAffinityGroup{}
	err := xml.Unmarshal(request.Payload, &body)
	c.Assert(err, IsNil)
	c.Check(body.Name, Equals, env.getAffinityGroupName())
	// This is a testing antipattern, the expected data comes from
	// config defaults.  Fix it sometime.
	c.Check(body.Location, Equals, "location")
}

func (*environSuite) TestDestroyAffinityGroup(c *C) {
	env := makeEnviron(c)
	responses := []gwacl.DispatcherResponse{
		gwacl.NewDispatcherResponse(nil, http.StatusOK, nil),
	}
	requests := gwacl.PatchManagementAPIResponses(responses)

	env.deleteAffinityGroup()

	c.Assert(*requests, HasLen, 1)
	request := (*requests)[0]
	c.Check(strings.Contains(request.URL, env.getAffinityGroupName()), IsTrue)
	c.Check(request.Method, Equals, "DELETE")
}

func (*environSuite) TestGetAffinityGroupName(c *C) {
	env := makeEnviron(c)
	c.Check(strings.Contains(env.getAffinityGroupName(), env.Name()), IsTrue)
}

func (*environSuite) TestGetAffinityGroupNameIsConstant(c *C) {
	env := makeEnviron(c)
	c.Check(env.getAffinityGroupName(), Equals, env.getAffinityGroupName())
}

func (*environSuite) TestGetImageBaseURLs(c *C) {
	env := makeEnviron(c)
	urls, err := env.getImageBaseURLs()
	c.Assert(err, IsNil)
	// At the moment this is not configurable.  It returns a fixed URL for
	// the central simplestreams database.
	c.Check(urls, DeepEquals, []string{imagemetadata.DefaultBaseURL})
}

func (*environSuite) TestGetEndpointReturnsFixedEndpointForSupportedRegion(c *C) {
	env := makeEnviron(c)
	endpoint, err := env.getEndpoint("West US")
	c.Assert(err, IsNil)
	c.Check(endpoint, Equals, "https://management.core.windows.net/")
}

// TODO: Enable this test and satisfy it.
/*
func (*environSuite) TestGetEndpointReturnsChineseEndpointForChina(c *C) {
	env := makeEnviron(c)
	endpoint, err := env.getEndpoint("China East")
	c.Assert(err, IsNil)
	c.Check(endpoint, Equals, "https://management.core.chinacloudapi.cn/")
}
*/

// TODO: Enable this test and satisfy it.
/*
func (*environSuite) TestGetEndpointRejectsUnknownRegion(c *C) {
	region := "Central South San Marino Highlands"
	env := makeEnviron(c)
	_, err := env.getEndpoint(region)
	c.Assert(err, NotNil)
	c.Check(err, ErrorMatches, "unknown region: "+region)
}
*/

func (*environSuite) TestGetImageStreamDefaultsToBlank(c *C) {
	env := makeEnviron(c)
	// Hard-coded to default for now.
	c.Check(env.getImageStream(), Equals, "")
}

func (*environSuite) TestGetImageMetadataSigningRequiredDefaultsToTrue(c *C) {
	env := makeEnviron(c)
	// Hard-coded to true for now.  Once we support other base URLs, this
	// may have to become configurable.
	c.Check(env.getImageMetadataSigningRequired(), Equals, true)
}

<<<<<<< HEAD
func (*environSuite) TestConvertToInstances(c *C) {
=======
func (*EnvironSuite) TestSelectInstanceTypeAndImageUsesForcedImage(c *C) {
	env := makeEnviron(c)
	forcedImage := "my-image"
	env.ecfg.attrs["force-image-name"] = forcedImage

	// We'll tailor our constraints so as to get a specific instance type.
	aim := gwacl.RoleNameMap["ExtraLarge"]
	cons := constraints.Value{
		CpuCores: &aim.CpuCores,
		Mem:      &aim.Mem,
	}

	instanceType, image, err := env.selectInstanceTypeAndImage(cons, "precise", "West US")
	c.Assert(err, IsNil)

	c.Check(instanceType, Equals, aim.Name)
	c.Check(image, Equals, forcedImage)
}

func (*EnvironSuite) TestSelectInstanceTypeAndImageUsesSimplestreamsByDefault(c *C) {
	env := makeEnviron(c)

	// We'll tailor our constraints so as to get a specific instance type.
	aim := gwacl.RoleNameMap["ExtraSmall"]
	cons := constraints.Value{
		CpuCores: &aim.CpuCores,
		Mem:      &aim.Mem,
	}

	// We have one image available.
	images := []*imagemetadata.ImageMetadata{
		{
			Id:          "image",
			VType:       "Hyper-V",
			Arch:        "amd64",
			RegionAlias: "North Europe",
			RegionName:  "North Europe",
			Endpoint:    "http://localhost/",
		},
	}
	cleanup := patchFetchImageMetadata(images, nil)
	defer cleanup()

	instanceType, image, err := env.selectInstanceTypeAndImage(cons, "precise", "West US")
	c.Assert(err, IsNil)

	c.Check(instanceType, Equals, aim.Name)
	c.Check(image, Equals, "image")
}

func (*EnvironSuite) TestConvertToInstances(c *C) {
>>>>>>> dd0f0bb7
	services := []gwacl.HostedServiceDescriptor{
		{ServiceName: "foo"}, {ServiceName: "bar"},
	}
	env := makeEnviron(c)
	instances := convertToInstances(services, env)
	c.Check(instances, DeepEquals, []instance.Instance{
		&azureInstance{services[0], env},
		&azureInstance{services[1], env},
	})
}<|MERGE_RESOLUTION|>--- conflicted
+++ resolved
@@ -1024,10 +1024,7 @@
 	c.Check(env.getImageMetadataSigningRequired(), Equals, true)
 }
 
-<<<<<<< HEAD
-func (*environSuite) TestConvertToInstances(c *C) {
-=======
-func (*EnvironSuite) TestSelectInstanceTypeAndImageUsesForcedImage(c *C) {
+func (*environSuite) TestSelectInstanceTypeAndImageUsesForcedImage(c *C) {
 	env := makeEnviron(c)
 	forcedImage := "my-image"
 	env.ecfg.attrs["force-image-name"] = forcedImage
@@ -1046,7 +1043,7 @@
 	c.Check(image, Equals, forcedImage)
 }
 
-func (*EnvironSuite) TestSelectInstanceTypeAndImageUsesSimplestreamsByDefault(c *C) {
+func (*environSuite) TestSelectInstanceTypeAndImageUsesSimplestreamsByDefault(c *C) {
 	env := makeEnviron(c)
 
 	// We'll tailor our constraints so as to get a specific instance type.
@@ -1077,8 +1074,7 @@
 	c.Check(image, Equals, "image")
 }
 
-func (*EnvironSuite) TestConvertToInstances(c *C) {
->>>>>>> dd0f0bb7
+func (*environSuite) TestConvertToInstances(c *C) {
 	services := []gwacl.HostedServiceDescriptor{
 		{ServiceName: "foo"}, {ServiceName: "bar"},
 	}
