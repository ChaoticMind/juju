--- conflicted
+++ resolved
@@ -30,11 +30,7 @@
 func (s *MongoSuite) SetUpSuite(c *gc.C) {
 	testpath := c.MkDir()
 	s.PatchEnvPathPrepend(testpath)
-<<<<<<< HEAD
-	// mock out the start method so we can fake install services without sudo
-=======
 	// mock out the upstart commands so we can fake install services without sudo
->>>>>>> 4514d096
 	fakeCmd(filepath.Join(testpath, "start"))
 	fakeCmd(filepath.Join(testpath, "stop"))
 
