--- conflicted
+++ resolved
@@ -134,13 +134,8 @@
 		return errors.Trace(cause)
 	}
 	mac := m.Macaroon.Clone()
-<<<<<<< HEAD
 	// TODO(fwereade): 2016-03-17 lp:1558657
-	err := m.Service.AddCaveat(mac, checkers.TimeBeforeCaveat(time.Now().Add(time.Hour)))
-	if err != nil {
-=======
 	if err := addMacaroonTimeBeforeCaveat(m.Service, mac, externalLoginExpiryTime); err != nil {
->>>>>>> 1142bedb
 		return errors.Annotatef(err, "cannot create macaroon")
 	}
 	err := m.Service.AddCaveat(mac, checkers.NeedDeclaredCaveat(
