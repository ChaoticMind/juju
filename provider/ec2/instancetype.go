// Copyright 2013 Canonical Ltd.
// Licensed under the AGPLv3, see LICENCE file for details.

package ec2

import (
	"launchpad.net/goamz/aws"

	"launchpad.net/juju-core/environs/instances"
	"launchpad.net/juju-core/juju/arch"
)

// Type of virtualisation used.
var (
	paravirtual = "pv"
	hvm         = "hvm"
)

// all instance types can run amd64 images, and some can also run i386 ones.
var (
	amd64 = []string{arch.AMD64}
	both  = []string{arch.AMD64, arch.I386}
)

// allRegions is defined here to allow tests to override the content.
var allRegions = aws.Regions

// allInstanceTypes holds the relevant attributes of every known
// instance type.
// Note that while the EC2 root disk default is 8G, constraints on disk
// for amazon will simply cause the root disk to grow to match the constraint
var allInstanceTypes = []instances.InstanceType{
	{ // First generation.
		Name:     "m1.small",
		Arches:   both,
		CpuCores: 1,
		CpuPower: instances.CpuPower(100),
		Mem:      1740,
		VirtType: &paravirtual,
	}, {
		Name:     "m1.medium",
		Arches:   both,
		CpuCores: 1,
		CpuPower: instances.CpuPower(200),
		Mem:      3840,
		VirtType: &paravirtual,
	}, {
		Name:     "m1.large",
		Arches:   amd64,
		CpuCores: 2,
		CpuPower: instances.CpuPower(400),
		Mem:      7680,
		VirtType: &paravirtual,
	}, {
		Name:     "m1.xlarge",
		Arches:   amd64,
		CpuCores: 4,
		CpuPower: instances.CpuPower(800),
		Mem:      15360,
		VirtType: &paravirtual,
	},
	{ // Second generation.
		Name:     "m3.medium",
		Arches:   amd64,
		CpuCores: 1,
		CpuPower: instances.CpuPower(300),
		Mem:      3840,
<<<<<<< HEAD
		VType:    &paravirtual,
=======
		VirtType: &paravirtual,
>>>>>>> f76a3fd6
	}, {
		Name:     "m3.large",
		Arches:   amd64,
		CpuCores: 2,
		CpuPower: instances.CpuPower(6500),
		Mem:      7680,
<<<<<<< HEAD
		VType:    &paravirtual,
=======
		VirtType: &paravirtual,
>>>>>>> f76a3fd6
	}, {
		Name:     "m3.xlarge",
		Arches:   amd64,
		CpuCores: 4,
		CpuPower: instances.CpuPower(1300),
		Mem:      15360,
		VirtType: &paravirtual,
	}, {
		Name:     "m3.2xlarge",
		Arches:   amd64,
		CpuCores: 8,
		CpuPower: instances.CpuPower(2600),
		Mem:      30720,
		VirtType: &paravirtual,
	},
	{ // Micro.
		Name:     "t1.micro",
		Arches:   both,
		CpuCores: 1,
		CpuPower: instances.CpuPower(20),
		Mem:      613,
		VirtType: &paravirtual,
	},
	{ // High-Memory.
		Name:     "m2.xlarge",
		Arches:   amd64,
		CpuCores: 2,
		CpuPower: instances.CpuPower(650),
		Mem:      17408,
		VirtType: &paravirtual,
	}, {
		Name:     "m2.2xlarge",
		Arches:   amd64,
		CpuCores: 4,
		CpuPower: instances.CpuPower(1300),
		Mem:      34816,
		VirtType: &paravirtual,
	}, {
		Name:     "m2.4xlarge",
		Arches:   amd64,
		CpuCores: 8,
		CpuPower: instances.CpuPower(2600),
		Mem:      69632,
		VirtType: &paravirtual,
	},
	{ // High-CPU.
		Name:     "c1.medium",
		Arches:   both,
		CpuCores: 2,
		CpuPower: instances.CpuPower(500),
		Mem:      1740,
		VirtType: &paravirtual,
	}, {
		Name:     "c1.xlarge",
		Arches:   amd64,
		CpuCores: 8,
		CpuPower: instances.CpuPower(2000),
		Mem:      7168,
		VirtType: &paravirtual,
	},
	{ // Cluster compute.
		Name:     "cc1.4xlarge",
		Arches:   amd64,
		CpuCores: 8,
		CpuPower: instances.CpuPower(3350),
		Mem:      23552,
		VirtType: &hvm,
	}, {
		Name:     "cc2.8xlarge",
		Arches:   amd64,
		CpuCores: 16,
		CpuPower: instances.CpuPower(8800),
		Mem:      61952,
		VirtType: &hvm,
	},
	{ // High Memory cluster.
		Name:     "cr1.8xlarge",
		Arches:   amd64,
		CpuCores: 16,
		CpuPower: instances.CpuPower(8800),
		Mem:      249856,
		VirtType: &hvm,
	},
	{ // Cluster GPU.
		Name:     "cg1.4xlarge",
		Arches:   amd64,
		CpuCores: 8,
		CpuPower: instances.CpuPower(3350),
		Mem:      22528,
		VirtType: &hvm,
	},
	{ // High I/O.
		Name:     "hi1.4xlarge",
		Arches:   amd64,
		CpuCores: 16,
		CpuPower: instances.CpuPower(3500),
		Mem:      61952,
		VirtType: &paravirtual,
	},
	{ // High storage.
		Name:     "hs1.8xlarge",
		Arches:   amd64,
		CpuCores: 16,
		CpuPower: instances.CpuPower(3500),
		Mem:      119808,
		VirtType: &paravirtual,
	},
}

type instanceTypeCost map[string]uint64
type regionCosts map[string]instanceTypeCost

// allRegionCosts holds the cost in USDe-3/hour for each available instance
// type in each region.
var allRegionCosts = regionCosts{
	"ap-northeast-1": { // Tokyo.
		"m1.small":   88,
		"m1.medium":  175,
		"m1.large":   350,
		"m1.xlarge":  700,
		"m3.medium":  171,
		"m3.large":   342,
		"m3.xlarge":  684,
		"m3.2xlarge": 1368,
		"t1.micro":   27,
		"m2.xlarge":  505,
		"m2.2xlarge": 1010,
		"m2.4xlarge": 2020,
		"c1.medium":  185,
		"c1.xlarge":  740,
	},
	"ap-southeast-1": { // Singapore.
		"m1.small":   80,
		"m1.medium":  160,
		"m1.large":   320,
		"m1.xlarge":  640,
		"m3.medium":  158,
		"m3.large":   315,
		"m3.xlarge":  730,
		"m3.2xlarge": 1260,
		"t1.micro":   20,
		"m2.xlarge":  495,
		"m2.2xlarge": 990,
		"m2.4xlarge": 1980,
		"c1.medium":  183,
		"c1.xlarge":  730,
	},
	"ap-southeast-2": { // Sydney.
		"m1.small":   80,
		"m1.medium":  160,
		"m1.large":   320,
		"m1.xlarge":  640,
		"m3.medium":  158,
		"m3.large":   315,
		"m3.xlarge":  730,
		"m3.2xlarge": 1260,
		"t1.micro":   20,
		"m2.xlarge":  495,
		"m2.2xlarge": 990,
		"m2.4xlarge": 1980,
		"c1.medium":  183,
		"c1.xlarge":  730,
	},
	"eu-west-1": { // Ireland.
		"m1.small":    65,
		"m1.medium":   130,
		"m1.large":    260,
		"m1.xlarge":   520,
		"m3.medium":   124,
		"m3.large":    248,
		"m3.xlarge":   495,
		"m3.2xlarge":  990,
		"t1.micro":    20,
		"m2.xlarge":   460,
		"m2.2xlarge":  920,
		"m2.4xlarge":  1840,
		"c1.medium":   165,
		"c1.xlarge":   660,
		"cc2.8xlarge": 2700,
		"cg1.4xlarge": 2360,
		"hi1.4xlarge": 3410,
	},
	"sa-east-1": { // Sao Paulo.
		"m1.small":   80,
		"m1.medium":  160,
		"m1.large":   320,
		"m1.xlarge":  640,
		"t1.micro":   27,
		"m3.medium":  153,
		"m3.large":   306,
		"m3.xlarge":  612,
		"m3.2xlarge": 1224,
		"m2.xlarge":  540,
		"m2.2xlarge": 1080,
		"m2.4xlarge": 2160,
		"c1.medium":  200,
		"c1.xlarge":  800,
	},
	"us-east-1": { // Northern Virginia.
		"m1.small":    60,
		"m1.medium":   120,
		"m1.large":    240,
		"m1.xlarge":   480,
		"m3.medium":   113,
		"m3.large":    225,
		"m3.xlarge":   450,
		"m3.2xlarge":  900,
		"t1.micro":    20,
		"m2.xlarge":   410,
		"m2.2xlarge":  820,
		"m2.4xlarge":  1640,
		"c1.medium":   145,
		"c1.xlarge":   580,
		"cc1.4xlarge": 1300,
		"cc2.8xlarge": 2400,
		"cr1.8xlarge": 3500,
		"cg1.4xlarge": 2100,
		"hi1.4xlarge": 3100,
		"hs1.8xlarge": 4600,
	},
	"us-west-1": { // Northern California.
		"m1.small":   65,
		"m1.medium":  130,
		"m1.large":   260,
		"m1.xlarge":  520,
		"m3.medium":  124,
		"m3.large":   248,
		"m3.xlarge":  495,
		"m3.2xlarge": 990,
		"t1.micro":   25,
		"m2.xlarge":  460,
		"m2.2xlarge": 920,
		"m2.4xlarge": 1840,
		"c1.medium":  165,
		"c1.xlarge":  660,
	},
	"us-west-2": { // Oregon.
		"m1.small":    60,
		"m1.medium":   120,
		"m1.large":    240,
		"m1.xlarge":   480,
		"m3.medium":   113,
		"m3.large":    225,
		"m3.xlarge":   450,
		"m3.2xlarge":  900,
		"t1.micro":    20,
		"m2.xlarge":   410,
		"m2.2xlarge":  820,
		"m2.4xlarge":  1640,
		"c1.medium":   145,
		"c1.xlarge":   580,
		"cc2.8xlarge": 2400,
		"cr1.8xlarge": 3500,
		"hi1.4xlarge": 3100,
	},
}<|MERGE_RESOLUTION|>--- conflicted
+++ resolved
@@ -65,22 +65,14 @@
 		CpuCores: 1,
 		CpuPower: instances.CpuPower(300),
 		Mem:      3840,
-<<<<<<< HEAD
-		VType:    &paravirtual,
-=======
-		VirtType: &paravirtual,
->>>>>>> f76a3fd6
+		VirtType: &paravirtual,
 	}, {
 		Name:     "m3.large",
 		Arches:   amd64,
 		CpuCores: 2,
 		CpuPower: instances.CpuPower(6500),
 		Mem:      7680,
-<<<<<<< HEAD
-		VType:    &paravirtual,
-=======
-		VirtType: &paravirtual,
->>>>>>> f76a3fd6
+		VirtType: &paravirtual,
 	}, {
 		Name:     "m3.xlarge",
 		Arches:   amd64,
