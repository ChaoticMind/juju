--- conflicted
+++ resolved
@@ -35,13 +35,8 @@
 }
 
 func (s *poolListSuite) runPoolList(c *gc.C, args []string) (*cmd.Context, error) {
-<<<<<<< HEAD
 	args = append(args, []string{"-m", "admin"}...)
-	return testing.RunCommand(c, storage.NewPoolListCommand(s.mockAPI, s.store), args...)
-=======
-	args = append(args, []string{"-m", "dummymodel"}...)
 	return testing.RunCommand(c, storage.NewPoolListCommandForTest(s.mockAPI, s.store), args...)
->>>>>>> 172f057b
 }
 
 func (s *poolListSuite) TestPoolListEmpty(c *gc.C) {
