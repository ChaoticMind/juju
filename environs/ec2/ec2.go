--- conflicted
+++ resolved
@@ -82,12 +82,6 @@
 		e.StopInstances([]environs.Instance{inst})
 		return nil, err
 	}
-<<<<<<< HEAD
-	// TODO wait for the DNS name of the instance to appear.
-	// This will happen in a later CL.
-=======
-	// TODO return state.Info.
->>>>>>> 1714637f
 
 	// TODO make safe in the case of racing Bootstraps
 	// If two Bootstraps are called concurrently, there's
