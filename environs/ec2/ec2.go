--- conflicted
+++ resolved
@@ -12,11 +12,6 @@
 
 const zkPort = 2181
 var zkPortSuffix = fmt.Sprintf(":%d", zkPort)
-<<<<<<< HEAD
-
-const maxReqs = 20 // maximum concurrent ec2 requests
-=======
->>>>>>> f6f0a0a4
 
 func init() {
 	environs.RegisterProvider("ec2", environProvider{})
@@ -161,27 +156,11 @@
 }
 
 func (e *environ) StopInstances(insts []environs.Instance) error {
-<<<<<<< HEAD
-	if len(insts) == 0 {
-		return nil
-	}
 	ids := make([]string, len(insts))
 	for i, inst := range insts {
 		ids[i] = inst.(*instance).InstanceId
 	}
-	_, err := e.ec2.TerminateInstances(ids)
-	// If the instance is already gone, that's fine with us.
-	if err != nil && ec2ErrCode(err) != "InvalidInstanceId.NotFound" {
-		return err
-	}
-	return nil
-=======
-	ids := make([]string, len(insts))
-	for i, inst := range insts {
-		ids[i] = inst.(*instance).InstanceId
-	}
 	return e.terminateInstances(ids)
->>>>>>> f6f0a0a4
 }
 
 func (e *environ) Instances(ids []string) ([]environs.Instance, error) {
@@ -253,16 +232,8 @@
 			found[id] = true
 		}
 	}
-<<<<<<< HEAD
-	if len(ids) > 0 {
-		_, err = e.ec2.TerminateInstances(ids)
-	}
-	// If the instance doesn't exist, we don't care
-	if err != nil && ec2ErrCode(err) != "InvalidInstance.NotFound" {
-=======
 	err = e.terminateInstances(ids)
 	if err != nil {
->>>>>>> f6f0a0a4
 		return err
 	}
 	err = e.deleteState()
@@ -337,16 +308,6 @@
 	return []ec2.SecurityGroup{jujuGroup, jujuMachineGroup}, nil
 }
 
-// If the err is of type *ec2.Error, ec2ErrCode returns
-// its code, otherwise it returns the empty string.
-func ec2ErrCode(err error) string {
-	ec2err, _ := err.(*ec2.Error)
-	if ec2err == nil {
-		return ""
-	}
-	return ec2err.Code
-}
-
 // ensureGroup tries to ensure that a security group exists with the given
 // name and permissions. If the group does not exist, it will be created
 // with the given description. It returns the group.
@@ -375,32 +336,6 @@
 			// TODO the description might not match, but do we care?
 			return gresp.Groups[0].SecurityGroup, nil
 		}
-<<<<<<< HEAD
-=======
-		jujuGroup = r.SecurityGroup
-
-		_, err = e.ec2.AuthorizeSecurityGroup(jujuGroup, []ec2.IPPerm{
-			// TODO delete this authorization when we can do
-			// the zookeeper ssh tunnelling.
-			{
-				Protocol:  "tcp",
-				FromPort:  zkPort,
-				ToPort:    zkPort,
-				SourceIPs: []string{"0.0.0.0/0"},
-			},
-			{
-				Protocol:  "tcp",
-				FromPort:  22,
-				ToPort:    22,
-				SourceIPs: []string{"0.0.0.0/0"},
-			},
-			// TODO authorize internal traffic
-		})
-		if err != nil && ec2ErrCode(err) != "InvalidPermission.Duplicate" {
-			return nil, fmt.Errorf("cannot authorize security group: %v", err)
-		}
-	}
->>>>>>> f6f0a0a4
 
 		// Delete the group so that we can recreate it with the correct permissions.
 		// TODO we could modify the permissions instead of deleting the group.
@@ -437,7 +372,6 @@
 			return false
 		}
 	}
-<<<<<<< HEAD
 	return true
 }
 
@@ -529,8 +463,6 @@
 }
 func (g groupSlice) Swap(i, j int) {
 	g[i], g[j] = g[j], g[i]
-=======
-	return []ec2.SecurityGroup{jujuGroup, r.SecurityGroup}, nil
 }
 
 // If the err is of type *ec2.Error, ec2ErrCode returns
@@ -541,5 +473,4 @@
 		return ""
 	}
 	return ec2err.Code
->>>>>>> f6f0a0a4
 }