// Copyright 2012, 2013 Canonical Ltd.
// Licensed under the AGPLv3, see LICENCE file for details.

package commands

import (
	"fmt"
	"os"
	"strings"
	"time"

	"github.com/juju/cmd"
	"github.com/juju/errors"
	"github.com/juju/utils"
	"github.com/juju/utils/featureflag"
	"gopkg.in/juju/charm.v6-unstable"
	"launchpad.net/gnuflag"

	apiblock "github.com/juju/juju/api/block"
	"github.com/juju/juju/apiserver"
	jujucloud "github.com/juju/juju/cloud"
	"github.com/juju/juju/cmd/envcmd"
	"github.com/juju/juju/cmd/juju/block"
	"github.com/juju/juju/constraints"
	"github.com/juju/juju/environs"
	"github.com/juju/juju/environs/bootstrap"
	"github.com/juju/juju/environs/config"
	"github.com/juju/juju/environs/configstore"
	"github.com/juju/juju/feature"
	"github.com/juju/juju/instance"
	"github.com/juju/juju/juju"
	"github.com/juju/juju/juju/osenv"
	"github.com/juju/juju/network"
	"github.com/juju/juju/provider"
	"github.com/juju/juju/version"
)

// provisionalProviders is the names of providers that are hidden behind
// feature flags.
var provisionalProviders = map[string]string{
	"vsphere": feature.VSphereProvider,
}

const bootstrapDoc = `
bootstrap starts a new environment of the current type (it will return an error
if the environment has already been bootstrapped).  Bootstrapping an environment
will provision a new machine in the environment and run the juju state server on
that machine.

If constraints are specified in the bootstrap command, they will apply to the
machine provisioned for the juju state server.  They will also be set as default
constraints on the environment for all future machines, exactly as if the
constraints were set with juju set-constraints.

It is possible to override constraints and the automatic machine selection
algorithm by using the "--to" flag. The value associated with "--to" is a
"placement directive", which tells Juju how to identify the first machine to use.
For more information on placement directives, see "juju help placement".

Bootstrap initialises the cloud environment synchronously and displays information
about the current installation steps.  The time for bootstrap to complete varies
across cloud providers from a few seconds to several minutes.  Once bootstrap has
completed, you can run other juju commands against your environment. You can change
the default timeout and retry delays used during the bootstrap by changing the
following settings in your environments.yaml (all values represent number of seconds):

    # How long to wait for a connection to the state server.
    bootstrap-timeout: 600 # default: 10 minutes
    # How long to wait between connection attempts to a state server address.
    bootstrap-retry-delay: 5 # default: 5 seconds
    # How often to refresh state server addresses from the API server.
    bootstrap-addresses-delay: 10 # default: 10 seconds

Private clouds may need to specify their own custom image metadata, and
possibly upload Juju tools to cloud storage if no outgoing Internet access is
available. In this case, use the --metadata-source parameter to point
bootstrap to a local directory from which to upload tools and/or image
metadata.

If agent-version is specifed, this is the default tools version to use when running the Juju agents.
Only the numeric version is relevant. To enable ease of scripting, the full binary version
is accepted (eg 1.24.4-trusty-amd64) but only the numeric version (eg 1.24.4) is used.
By default, Juju will bootstrap using the exact same version as the client.

See Also:
   juju help switch
   juju help constraints
   juju help set-constraints
   juju help placement
`

func newBootstrapCommand() cmd.Command {
	return envcmd.Wrap(&bootstrapCommand{})
}

// bootstrapCommand is responsible for launching the first machine in a juju
// environment, and setting up everything necessary to continue working.
type bootstrapCommand struct {
	envcmd.EnvCommandBase
	Constraints           constraints.Value
	BootstrapConstraints  constraints.Value
	BootstrapSeries       string
	BootstrapImage        string
	UploadTools           bool
	MetadataSource        string
	Placement             string
	KeepBrokenEnvironment bool
	AutoUpgrade           bool
	AgentVersionParam     string
	AgentVersion          *version.Number
	// NOTE(axw) This may go away in the near future. It is currently here
	// to enable the unit tests as we have no way of providing additional
	// configuration at bootstrap time otherwise.
	Options map[string]interface{}

	ControllerName string
	CredentialName string
	Cloud          string
	Region         string
}

func (c *bootstrapCommand) Info() *cmd.Info {
	return &cmd.Info{
		Name:    "bootstrap",
		Purpose: "start up an environment from scratch",
		Doc:     bootstrapDoc,
	}
}

func (c *bootstrapCommand) SetFlags(f *gnuflag.FlagSet) {
	f.Var(constraints.ConstraintsValue{Target: &c.Constraints}, "constraints", "set environment constraints")
	f.Var(constraints.ConstraintsValue{Target: &c.BootstrapConstraints}, "bootstrap-constraints", "specify bootstrap machine constraints")
	f.StringVar(&c.BootstrapSeries, "bootstrap-series", "", "specify the series of the bootstrap machine")
	if featureflag.Enabled(feature.ImageMetadata) {
		f.StringVar(&c.BootstrapImage, "bootstrap-image", "", "specify the image of the bootstrap machine")
	}
	f.BoolVar(&c.UploadTools, "upload-tools", false, "upload local version of tools before bootstrapping")
	f.StringVar(&c.MetadataSource, "metadata-source", "", "local path to use as tools and/or metadata source")
	f.StringVar(&c.Placement, "to", "", "a placement directive indicating an instance to bootstrap")
	f.BoolVar(&c.KeepBrokenEnvironment, "keep-broken", false, "do not destroy the environment if bootstrap fails")
<<<<<<< HEAD
	f.BoolVar(&c.AutoUpgrade, "auto-upgrade", false, "upgrade to the latest patch release tools on first bootstrap")
	f.StringVar(&c.AgentVersionParam, "agent-version", "", "the version of tools to use for Juju agents")
=======
	f.BoolVar(&c.NoAutoUpgrade, "no-auto-upgrade", false, "do not upgrade to newer tools on first bootstrap")
	f.StringVar(&c.AgentVersionParam, "agent-version", "", "the version of tools to initially use for Juju agents")
	f.StringVar(&c.CredentialName, "credential", "", "the credentials to use when bootstrapping")
	f.Var(optionFlag{&c.Options}, "o", "specify one or more model configuration options (-o k=v [-o k2=v2 ...])")
>>>>>>> b033024f
}

func (c *bootstrapCommand) Init(args []string) (err error) {
	if c.AgentVersionParam != "" && c.UploadTools {
		return fmt.Errorf("--agent-version and --upload-tools can't be used together")
	}
	if c.BootstrapSeries != "" && !charm.IsValidSeries(c.BootstrapSeries) {
		return errors.NotValidf("series %q", c.BootstrapSeries)
	}
	if c.BootstrapImage != "" {
		if c.BootstrapSeries == "" {
			return errors.Errorf("--bootstrap-image must be used with --bootstrap-series")
		}
		cons, err := constraints.Merge(c.Constraints, c.BootstrapConstraints)
		if err != nil {
			return errors.Trace(err)
		}
		if !cons.HasArch() {
			return errors.Errorf("--bootstrap-image must be used with --bootstrap-constraints, specifying architecture")
		}
	}

	// Parse the placement directive. Bootstrap currently only
	// supports provider-specific placement directives.
	if c.Placement != "" {
		_, err = instance.ParsePlacement(c.Placement)
		if err != instance.ErrPlacementScopeMissing {
			// We only support unscoped placement directives for bootstrap.
			return fmt.Errorf("unsupported bootstrap placement directive %q", c.Placement)
		}
	}
	if !c.AutoUpgrade {
		// With no auto upgrade chosen, we default to the version matching the bootstrap client.
		vers := version.Current
		c.AgentVersion = &vers
	}
	if c.AgentVersionParam != "" {
		if vers, err := version.ParseBinary(c.AgentVersionParam); err == nil {
			c.AgentVersion = &vers.Number
		} else if vers, err := version.Parse(c.AgentVersionParam); err == nil {
			c.AgentVersion = &vers
		} else {
			return err
		}
	}
	if c.AgentVersion != nil && (c.AgentVersion.Major != version.Current.Major || c.AgentVersion.Minor != version.Current.Minor) {
		return fmt.Errorf("requested agent version major.minor mismatch")
	}

	// The user must specify two positional arguments: the controller name,
	// and the cloud name (optionally with region specified).
	if len(args) < 2 {
		return errors.New("controller name and cloud name are required")
	}
	c.ControllerName = args[0]
	c.Cloud = args[1]
	if i := strings.IndexRune(c.Cloud, '/'); i > 0 {
		c.Cloud, c.Region = c.Cloud[:i], c.Cloud[i+1:]
	}
	return cmd.CheckEmpty(args[2:])
}

// BootstrapInterface provides bootstrap functionality that Run calls to support cleaner testing.
type BootstrapInterface interface {
	Bootstrap(ctx environs.BootstrapContext, environ environs.Environ, args bootstrap.BootstrapParams) error
}

type bootstrapFuncs struct{}

func (b bootstrapFuncs) Bootstrap(ctx environs.BootstrapContext, env environs.Environ, args bootstrap.BootstrapParams) error {
	return bootstrap.Bootstrap(ctx, env, args)
}

var getBootstrapFuncs = func() BootstrapInterface {
	return &bootstrapFuncs{}
}

var (
	environsPrepare = environs.Prepare
	environsDestroy = environs.Destroy
)

// Run connects to the environment specified on the command line and bootstraps
// a juju in that environment if none already exists. If there is as yet no environments.yaml file,
// the user is informed how to create one.
func (c *bootstrapCommand) Run(ctx *cmd.Context) (resultErr error) {
	bootstrapFuncs := getBootstrapFuncs()

<<<<<<< HEAD
	envName := getEnvName(c)
	if envName == "" {
		return errors.Errorf("the name of the environment must be specified")
=======
	if len(c.seriesOld) > 0 {
		fmt.Fprintln(ctx.Stderr, "Use of --series is obsolete. --upload-tools now expands to all supported series of the same operating system.")
	}
	if len(c.Series) > 0 {
		fmt.Fprintln(ctx.Stderr, "Use of --upload-series is obsolete. --upload-tools now expands to all supported series of the same operating system.")
	}

	// Get the cloud definition identified by c.Cloud. If c.Cloud does not
	// identify a cloud in clouds.yaml, but is the name of a provider, we
	// synthesise a Cloud structure with a single region and no auth-types.
	cloud, err := jujucloud.CloudByName(c.Cloud)
	if errors.IsNotFound(err) {
		ctx.Verbosef("cloud %q not found, trying as a provider name", c.Cloud)
		_, err := environs.Provider(c.Cloud)
		if errors.IsNotFound(err) {
			return errors.NotFoundf("cloud %s", c.Cloud)
		} else if err != nil {
			return errors.Trace(err)
		}
		// TODO(axw) ask the provider to detect the region and endpoint
		// from the environment?
		cloud = &jujucloud.Cloud{
			Type: c.Cloud,
			Regions: map[string]jujucloud.Region{
				c.Cloud: jujucloud.Region{},
			},
		}
	} else if err != nil {
		return errors.Trace(err)
>>>>>>> b033024f
	}
	if err := checkProviderType(cloud.Type); errors.IsNotFound(err) {
		// This error will get handled later.
	} else if err != nil {
		return errors.Trace(err)
	}

	// Get the credentials and region name.
	credential, regionName, err := c.getCredentials(c.Cloud, cloud)
	if errors.IsNotFound(err) && c.CredentialName == "" {
		// No credential was explicitly specified, and no credential
		// was found in credentials.yaml; have the provider detect
		// credentials from the environment.
		ctx.Verbosef("no credentials found, checking environment")
		provider, err := environs.Provider(cloud.Type)
		if err != nil {
			return errors.Trace(err)
		}
		detected, err := provider.DetectCredentials()
		if err != nil {
			return errors.Annotate(err, "detecting credentials")
		}
		ctx.Verbosef("provider detected credentials: %v", detected)
		if len(detected) == 0 {
			return errors.NotFoundf("credentials for cloud %q", c.Cloud)
		}
		credential = &detected[0]
		ctx.Verbosef("authenticating with %v", credential)
		regionName = c.Region
		if regionName == "" {
			// TODO(axw) see TODO(axw) above, where we synthesise
			// the cloud. We need to set the region to the same.
			// We should defer to the provider to detect the region
			// and endpoint.
			regionName = c.Cloud
		}
	} else if err != nil {
		return errors.Trace(err)
	}
	region, ok := cloud.Regions[regionName]
	if !ok {
		var regionNames []string
		for name := range cloud.Regions {
			regionNames = append(regionNames, name)
		}
		return errors.NotFoundf(
			"region %q in cloud %q (expected one of %q)",
			regionName, c.Cloud, regionNames,
		)
	}

	// Create an environment config from the cloud and credentials.
	configAttrs := map[string]interface{}{
		"type": cloud.Type,
		"name": c.ControllerName,
	}
	// TODO(axw) when we have an agreed-upon spec/solution, we will want to
	// read in configuration from disk here.
	for k, v := range c.Options {
		configAttrs[k] = v
	}
	cfg, err := config.New(config.UseDefaults, configAttrs)
	if err != nil {
		return errors.Annotate(err, "creating environment configuration")
	}
	store, err := configstore.Default()
	if err != nil {
		return errors.Trace(err)
	}
	environ, err := environsPrepare(
		envcmd.BootstrapContext(ctx), store, c.ControllerName,
		environs.PrepareForBootstrapParams{
			Config:        cfg,
			Credentials:   *credential,
			CloudRegion:   regionName,
			CloudEndpoint: region.Endpoint,
		},
	)
	if err != nil {
		return errors.Trace(err)
	}

	// If we error out for any reason, clean up the environment.
	defer func() {
		if resultErr != nil {
			if c.KeepBrokenEnvironment {
				logger.Warningf(`
bootstrap failed but --keep-broken was specified so environment is not being destroyed.
When you are finished diagnosing the problem, remember to run juju destroy-environment --force
to clean up the environment.`[1:])
			} else {
				handleBootstrapError(ctx, resultErr, func() error {
					return environsDestroy(environ, store)
				})
			}
		}
	}()

	// Block interruption during bootstrap. Providers may also
	// register for interrupt notification so they can exit early.
	interrupted := make(chan os.Signal, 1)
	defer close(interrupted)
	ctx.InterruptNotify(interrupted)
	defer ctx.StopInterruptNotify(interrupted)
	go func() {
		for _ = range interrupted {
			ctx.Infof("Interrupt signalled: waiting for bootstrap to exit")
		}
	}()

	// If --metadata-source is specified, override the default tools metadata source so
	// SyncTools can use it, and also upload any image metadata.
	var metadataDir string
	if c.MetadataSource != "" {
		metadataDir = ctx.AbsPath(c.MetadataSource)
	}

	// TODO (wallyworld): 2013-09-20 bug 1227931
	// We can set a custom tools data source instead of doing an
	// unnecessary upload.
	if environ.Config().Type() == provider.Local {
		c.UploadTools = true
	}

	// Merge environ and bootstrap-specific constraints.
	constraintsValidator, err := environ.ConstraintsValidator()
	if err != nil {
		return errors.Trace(err)
	}
	bootstrapConstraints, err := constraintsValidator.Merge(
		c.Constraints, c.BootstrapConstraints,
	)
	if err != nil {
		return errors.Trace(err)
	}
	logger.Infof("combined bootstrap constraints: %v", bootstrapConstraints)

	err = bootstrapFuncs.Bootstrap(envcmd.BootstrapContext(ctx), environ, bootstrap.BootstrapParams{
		EnvironConstraints:   c.Constraints,
		BootstrapConstraints: bootstrapConstraints,
		BootstrapSeries:      c.BootstrapSeries,
		BootstrapImage:       c.BootstrapImage,
		Placement:            c.Placement,
		UploadTools:          c.UploadTools,
		AgentVersion:         c.AgentVersion,
		MetadataDir:          metadataDir,
	})
	if err != nil {
		return errors.Annotate(err, "failed to bootstrap environment")
	}

	c.SetEnvName(c.ControllerName)
	err = c.SetBootstrapEndpointAddress(environ)
	if err != nil {
		return errors.Annotate(err, "saving bootstrap endpoint address")
	}

	err = envcmd.SetCurrentEnvironment(ctx, c.ControllerName)
	if err != nil {
		return errors.Trace(err)
	}

	// To avoid race conditions when running scripted bootstraps, wait
	// for the state server's machine agent to be ready to accept commands
	// before exiting this bootstrap command.
	return c.waitForAgentInitialisation(ctx)
}

func (c *bootstrapCommand) getCredentials(
	cloudName string,
	cloud *jujucloud.Cloud,
) (_ *jujucloud.Credential, region string, _ error) {

	credential, credentialName, defaultRegion, err := jujucloud.CredentialByName(
		cloudName, c.CredentialName,
	)
	if err != nil {
		return nil, "", errors.Trace(err)
	}

	regionName := c.Region
	if regionName == "" {
		regionName = defaultRegion
	}
	if regionName == "" {
		// If no region is specified, attempt to bootstrap using the
		// cloud name as the region name.
		//
		// TODO(axw) this is a hack to support lxd. We should instead
		// be asking the provider to auto-detect the region/endpoint.
		regionName = cloudName
	}

	// Validate credential by checking schemas supported by the provider.
	provider, err := environs.Provider(cloud.Type)
	if err != nil {
		return nil, "", errors.Trace(err)
	}
	if err := jujucloud.ValidateCredential(
		*credential, provider.CredentialSchemas(),
	); err != nil {
		return nil, "", errors.Annotatef(
			err, "validating %q credential for cloud %q",
			credentialName, cloudName,
		)
	}
	return credential, regionName, nil
}

var (
	bootstrapReadyPollDelay = 1 * time.Second
	bootstrapReadyPollCount = 60
	blockAPI                = getBlockAPI
)

// getBlockAPI returns a block api for listing blocks.
func getBlockAPI(c *envcmd.EnvCommandBase) (block.BlockListAPI, error) {
	root, err := c.NewAPIRoot()
	if err != nil {
		return nil, err
	}
	return apiblock.NewClient(root), nil
}

// waitForAgentInitialisation polls the bootstrapped state server with a read-only
// command which will fail until the state server is fully initialised.
// TODO(wallyworld) - add a bespoke command to maybe the admin facade for this purpose.
func (c *bootstrapCommand) waitForAgentInitialisation(ctx *cmd.Context) (err error) {
	attempts := utils.AttemptStrategy{
		Min:   bootstrapReadyPollCount,
		Delay: bootstrapReadyPollDelay,
	}
	var client block.BlockListAPI
	for attempt := attempts.Start(); attempt.Next(); {
		client, err = blockAPI(&c.EnvCommandBase)
		if err != nil {
			return err
		}
		_, err = client.List()
		client.Close()
		if err == nil {
			ctx.Infof("Bootstrap complete")
			return nil
		}
		// As the API server is coming up, it goes through a number of steps.
		// Initially the upgrade steps run, but the api server allows some
		// calls to be processed during the upgrade, but not the list blocks.
		// It is also possible that the underlying database causes connections
		// to be dropped as it is initialising, or reconfiguring. These can
		// lead to EOF or "connection is shut down" error messages. We skip
		// these too, hoping that things come back up before the end of the
		// retry poll count.
		errorMessage := err.Error()
		if strings.Contains(errorMessage, apiserver.UpgradeInProgressError.Error()) ||
			strings.HasSuffix(errorMessage, "EOF") ||
			strings.HasSuffix(errorMessage, "connection is shut down") {
			ctx.Infof("Waiting for API to become available")
			continue
		}
		return err
	}
	return err
}

// checkProviderType ensures the provider type is okay.
func checkProviderType(envType string) error {
	featureflag.SetFlagsFromEnvironment(osenv.JujuFeatureFlagEnvKey)
	flag, ok := provisionalProviders[envType]
	if ok && !featureflag.Enabled(flag) {
		msg := `the %q provider is provisional in this version of Juju. To use it anyway, set JUJU_DEV_FEATURE_FLAGS="%s" in your shell environment`
		return errors.Errorf(msg, envType, flag)
	}
	return nil
}

// handleBootstrapError is called to clean up if bootstrap fails.
func handleBootstrapError(ctx *cmd.Context, err error, cleanup func() error) {
	ch := make(chan os.Signal, 1)
	ctx.InterruptNotify(ch)
	defer ctx.StopInterruptNotify(ch)
	defer close(ch)
	go func() {
		for _ = range ch {
			fmt.Fprintln(ctx.GetStderr(), "Cleaning up failed bootstrap")
		}
	}()
	if err := cleanup(); err != nil {
		logger.Errorf("error cleaning up: %v", err)
	}
}

var allInstances = func(environ environs.Environ) ([]instance.Instance, error) {
	return environ.AllInstances()
}

var prepareEndpointsForCaching = juju.PrepareEndpointsForCaching

// SetBootstrapEndpointAddress writes the API endpoint address of the
// bootstrap server into the connection information. This should only be run
// once directly after Bootstrap. It assumes that there is just one instance
// in the environment - the bootstrap instance.
func (c *bootstrapCommand) SetBootstrapEndpointAddress(environ environs.Environ) error {
	instances, err := allInstances(environ)
	if err != nil {
		return errors.Trace(err)
	}
	length := len(instances)
	if length == 0 {
		return errors.Errorf("found no instances, expected at least one")
	}
	if length > 1 {
		logger.Warningf("expected one instance, got %d", length)
	}
	bootstrapInstance := instances[0]
	cfg := environ.Config()
	info, err := envcmd.ConnectionInfoForName(c.ConnectionName())
	if err != nil {
		return errors.Annotate(err, "failed to get connection info")
	}

	// Don't use c.ConnectionEndpoint as it attempts to contact the state
	// server if no addresses are found in connection info.
	endpoint := info.APIEndpoint()
	netAddrs, err := bootstrapInstance.Addresses()
	if err != nil {
		return errors.Annotate(err, "failed to get bootstrap instance addresses")
	}
	apiPort := cfg.APIPort()
	apiHostPorts := network.AddressesWithPort(netAddrs, apiPort)
	addrs, hosts, addrsChanged := prepareEndpointsForCaching(
		info, [][]network.HostPort{apiHostPorts}, network.HostPort{},
	)
	if !addrsChanged {
		// Something's wrong we already have cached addresses?
		return errors.Annotate(err, "cached API endpoints unexpectedly exist")
	}
	endpoint.Addresses = addrs
	endpoint.Hostnames = hosts
	writer, err := c.ConnectionWriter()
	if err != nil {
		return errors.Annotate(err, "failed to get connection writer")
	}
	writer.SetAPIEndpoint(endpoint)
	err = writer.Write()
	if err != nil {
		return errors.Annotate(err, "failed to write API endpoint to connection info")
	}
	return nil
}<|MERGE_RESOLUTION|>--- conflicted
+++ resolved
@@ -138,15 +138,10 @@
 	f.StringVar(&c.MetadataSource, "metadata-source", "", "local path to use as tools and/or metadata source")
 	f.StringVar(&c.Placement, "to", "", "a placement directive indicating an instance to bootstrap")
 	f.BoolVar(&c.KeepBrokenEnvironment, "keep-broken", false, "do not destroy the environment if bootstrap fails")
-<<<<<<< HEAD
 	f.BoolVar(&c.AutoUpgrade, "auto-upgrade", false, "upgrade to the latest patch release tools on first bootstrap")
-	f.StringVar(&c.AgentVersionParam, "agent-version", "", "the version of tools to use for Juju agents")
-=======
-	f.BoolVar(&c.NoAutoUpgrade, "no-auto-upgrade", false, "do not upgrade to newer tools on first bootstrap")
 	f.StringVar(&c.AgentVersionParam, "agent-version", "", "the version of tools to initially use for Juju agents")
 	f.StringVar(&c.CredentialName, "credential", "", "the credentials to use when bootstrapping")
 	f.Var(optionFlag{&c.Options}, "o", "specify one or more model configuration options (-o k=v [-o k2=v2 ...])")
->>>>>>> b033024f
 }
 
 func (c *bootstrapCommand) Init(args []string) (err error) {
@@ -234,18 +229,6 @@
 // the user is informed how to create one.
 func (c *bootstrapCommand) Run(ctx *cmd.Context) (resultErr error) {
 	bootstrapFuncs := getBootstrapFuncs()
-
-<<<<<<< HEAD
-	envName := getEnvName(c)
-	if envName == "" {
-		return errors.Errorf("the name of the environment must be specified")
-=======
-	if len(c.seriesOld) > 0 {
-		fmt.Fprintln(ctx.Stderr, "Use of --series is obsolete. --upload-tools now expands to all supported series of the same operating system.")
-	}
-	if len(c.Series) > 0 {
-		fmt.Fprintln(ctx.Stderr, "Use of --upload-series is obsolete. --upload-tools now expands to all supported series of the same operating system.")
-	}
 
 	// Get the cloud definition identified by c.Cloud. If c.Cloud does not
 	// identify a cloud in clouds.yaml, but is the name of a provider, we
@@ -269,7 +252,6 @@
 		}
 	} else if err != nil {
 		return errors.Trace(err)
->>>>>>> b033024f
 	}
 	if err := checkProviderType(cloud.Type); errors.IsNotFound(err) {
 		// This error will get handled later.
