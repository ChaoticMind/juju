// Copyright 2015 Canonical Ltd.
// Licensed under the AGPLv3, see LICENCE file for details.

package undertaker_test

import (
	"sync"
	"sync/atomic"
	"time"

	jc "github.com/juju/testing/checkers"
	"github.com/juju/utils"
	gc "gopkg.in/check.v1"

	"github.com/juju/juju/cmd/modelcmd"
	"github.com/juju/juju/environs"
	"github.com/juju/juju/environs/config"
	"github.com/juju/juju/environs/configstore"
	"github.com/juju/juju/provider/dummy"
	"github.com/juju/juju/state"
	"github.com/juju/juju/testing"
	"github.com/juju/juju/worker/undertaker"
)

type undertakerSuite struct {
	testing.BaseSuite
}

var _ = gc.Suite(&undertakerSuite{})

type clock struct {
	// advanceDurationAfterNow is the duration to advance the clock after the
	// next call to Now().
	advanceDurationAfterNow int64

	*testing.Clock
}

func (c *clock) Now() time.Time {
	now := c.Clock.Now()
	d := atomic.LoadInt64(&c.advanceDurationAfterNow)
	if d != 0 {
		c.Clock.Advance(time.Duration(d))
		atomic.StoreInt64(&c.advanceDurationAfterNow, 0)
	}

	return now
}

func (c *clock) advanceAfterNextNow(d time.Duration) {
	atomic.StoreInt64(&c.advanceDurationAfterNow, int64(d))
}

func (s *undertakerSuite) TestAPICalls(c *gc.C) {
	cfg, uuid := dummyCfgAndUUID(c)
	client := &mockClient{
		calls: make(chan string),
		mockModel: clientModel{
			Life: state.Dying,
			UUID: uuid,
			HasMachinesAndServices: true,
		},
		cfg: cfg,
		watcher: &mockModelResourceWatcher{
			events: make(chan struct{}),
		},
	}

	startTime := time.Date(2015, time.September, 1, 17, 2, 1, 0, time.UTC)
	mClock := &clock{
		Clock: testing.NewClock(startTime),
	}

	wg := sync.WaitGroup{}
	wg.Add(1)

	go func() {
		defer wg.Done()
		for _, test := range []struct {
			call     string
			callback func()
		}{{
			call: "ModelInfo",
		}, {
			call: "ProcessDyingModel",
			callback: func() {
				c.Check(client.mockModel.Life, gc.Equals, state.Dying)
				c.Check(client.mockModel.TimeOfDeath, gc.IsNil)
				client.mockModel.HasMachinesAndServices = false
				client.watcher.(*mockModelResourceWatcher).events <- struct{}{}
				mClock.advanceAfterNextNow(undertaker.RIPTime)
			}}, {
			call: "ProcessDyingModel",
			callback: func() {
				c.Check(client.mockModel.Life, gc.Equals, state.Dead)
				c.Check(client.mockModel.TimeOfDeath, gc.NotNil)
			}}, {
			call: "RemoveModel",
			callback: func() {
				oneDayLater := startTime.Add(undertaker.RIPTime)
				c.Check(mClock.Now().Equal(oneDayLater), jc.IsTrue)
				c.Check(client.mockModel.Removed, gc.Equals, true)
			}},
		} {
			select {
			case call := <-client.calls:
				c.Check(call, gc.Equals, test.call)
				if test.callback != nil {
					test.callback()
				}
			case <-time.After(testing.LongWait):
				c.Fatalf("timed out waiting for API call: %q", test.call)
			}
		}
	}()

	worker, err := undertaker.NewUndertaker(client, mClock)
	c.Assert(err, jc.ErrorIsNil)
	defer worker.Kill()

	wg.Wait()

	assertNoMoreCalls(c, client)
}

<<<<<<< HEAD
func (s *undertakerSuite) TestRemoveModelDocsNotCalledForStateServer(c *gc.C) {
=======
func (s *undertakerSuite) TestRemoveModelDocsNotCalledForController(c *gc.C) {
>>>>>>> 1cd7ac8c
	mockWatcher := &mockModelResourceWatcher{
		events: make(chan struct{}, 1),
	}
	uuid, err := utils.NewUUID()
	c.Assert(err, jc.ErrorIsNil)
	client := &mockClient{
		calls: make(chan string, 1),
		mockModel: clientModel{
			Life:     state.Dying,
			UUID:     uuid.String(),
			IsSystem: true,
		},
		watcher: mockWatcher,
	}
	startTime := time.Date(2015, time.September, 1, 17, 2, 1, 0, time.UTC)
	mClock := &clock{
		Clock: testing.NewClock(startTime),
	}

	wg := sync.WaitGroup{}
	wg.Add(1)
	go func() {
		defer wg.Done()

		for _, test := range []struct {
			call     string
			callback func()
		}{{
			call: "ModelInfo",
			callback: func() {
				mockWatcher.events <- struct{}{}
			},
		}, {
			call: "ProcessDyingModel",
			callback: func() {
				c.Assert(client.mockModel.Life, gc.Equals, state.Dead)
				c.Assert(client.mockModel.TimeOfDeath, gc.NotNil)

				mClock.advanceAfterNextNow(undertaker.RIPTime)
			},
		},
		} {
			select {
			case call := <-client.calls:
				c.Assert(call, gc.Equals, test.call)
				if test.callback != nil {
					test.callback()
				}
			case <-time.After(testing.LongWait):
				c.Fatalf("timed out waiting for API call: %q", test.call)
			}
		}
	}()

	worker, err := undertaker.NewUndertaker(client, mClock)
	c.Assert(err, jc.ErrorIsNil)
	defer worker.Kill()

	wg.Wait()

	assertNoMoreCalls(c, client)
}

func (s *undertakerSuite) TestRemoveModelOnRebootCalled(c *gc.C) {
	startTime := time.Date(2015, time.September, 1, 17, 2, 1, 0, time.UTC)
	mClock := testing.NewClock(startTime)
	halfDayEarlier := mClock.Now().Add(-12 * time.Hour)

	cfg, uuid := dummyCfgAndUUID(c)
	client := &mockClient{
		calls: make(chan string, 1),
		// Mimic the situation where the worker is started after the
		// model has been set to dead 12hrs ago.
		mockModel: clientModel{
			Life:        state.Dead,
			UUID:        uuid,
			TimeOfDeath: &halfDayEarlier,
		},
		cfg: cfg,
	}

	wg := sync.WaitGroup{}
	wg.Add(1)

	// We expect RemoveModel not to be called, as we have to wait another
	// 12hrs.
	go func() {
		defer wg.Done()
		for _, test := range []struct {
			call     string
			callback func()
		}{{
			call: "ModelInfo",
			callback: func() {
				// As model was set to dead 12hrs earlier, assert that the
				// undertaker picks up where it left off and RemoveModel
				// is called 12hrs later.
				mClock.Advance(12 * time.Hour)
			},
		}, {
			call: "RemoveModel",
			callback: func() {
				c.Assert(client.mockModel.Removed, gc.Equals, true)
			}},
		} {
			select {
			case call := <-client.calls:
				c.Assert(call, gc.Equals, test.call)
				if test.callback != nil {
					test.callback()
				}
			case <-time.After(testing.LongWait):
				c.Fatalf("timed out waiting for API call: %q", test.call)
			}
		}
	}()

	worker, err := undertaker.NewUndertaker(client, mClock)
	c.Assert(err, jc.ErrorIsNil)
	defer worker.Kill()

	wg.Wait()

	assertNoMoreCalls(c, client)
}

func assertNoMoreCalls(c *gc.C, client *mockClient) {
	select {
	case call := <-client.calls:
		c.Fatalf("unexpected API call: %q", call)
	case <-time.After(testing.ShortWait):
	}
}

func dummyCfgAndUUID(c *gc.C) (*config.Config, string) {
	cfg := testingEnvConfig(c)
	uuid, ok := cfg.UUID()
	c.Assert(ok, jc.IsTrue)
	return cfg, uuid
}

// testingEnvConfig prepares an environment configuration using
// the dummy provider.
func testingEnvConfig(c *gc.C) *config.Config {
	cfg, err := config.New(config.NoDefaults, dummy.SampleConfig())
	c.Assert(err, jc.ErrorIsNil)
	env, err := environs.Prepare(cfg, modelcmd.BootstrapContext(testing.Context(c)), configstore.NewMem())
	c.Assert(err, jc.ErrorIsNil)
	return env.Config()
}<|MERGE_RESOLUTION|>--- conflicted
+++ resolved
@@ -123,11 +123,7 @@
 	assertNoMoreCalls(c, client)
 }
 
-<<<<<<< HEAD
-func (s *undertakerSuite) TestRemoveModelDocsNotCalledForStateServer(c *gc.C) {
-=======
 func (s *undertakerSuite) TestRemoveModelDocsNotCalledForController(c *gc.C) {
->>>>>>> 1cd7ac8c
 	mockWatcher := &mockModelResourceWatcher{
 		events: make(chan struct{}, 1),
 	}
