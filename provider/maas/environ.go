// Copyright 2013 Canonical Ltd.
// Licensed under the AGPLv3, see LICENCE file for details.

package maas

import (
	"bytes"
	"encoding/base64"
	"encoding/xml"
	"fmt"
	"net"
	"net/http"
	"net/url"
	"strconv"
	"strings"
	"sync"
	"text/template"
	"time"

	"github.com/juju/errors"
	"github.com/juju/utils"
	"github.com/juju/utils/set"
	"gopkg.in/mgo.v2/bson"
	"launchpad.net/gomaasapi"

	"github.com/juju/juju/agent"
	"github.com/juju/juju/cloudinit"
	"github.com/juju/juju/constraints"
	"github.com/juju/juju/environs"
	"github.com/juju/juju/environs/config"
	"github.com/juju/juju/environs/storage"
	"github.com/juju/juju/instance"
	"github.com/juju/juju/network"
	"github.com/juju/juju/provider/common"
	"github.com/juju/juju/state/multiwatcher"
	"github.com/juju/juju/tools"
	"github.com/juju/juju/version"
)

const (
	// We're using v1.0 of the MAAS API.
	apiVersion = "1.0"
)

// A request may fail to due "eventual consistency" semantics, which
// should resolve fairly quickly.  A request may also fail due to a slow
// state transition (for instance an instance taking a while to release
// a security group after termination).  The former failure mode is
// dealt with by shortAttempt, the latter by LongAttempt.
var shortAttempt = utils.AttemptStrategy{
	Total: 5 * time.Second,
	Delay: 200 * time.Millisecond,
}

var (
	ReleaseNodes         = releaseNodes
	ReserveIPAddress     = reserveIPAddress
	ReleaseIPAddress     = releaseIPAddress
	DeploymentStatusCall = deploymentStatusCall
)

func releaseNodes(nodes gomaasapi.MAASObject, ids url.Values) error {
	_, err := nodes.CallPost("release", ids)
	return err
}

func reserveIPAddress(ipaddresses gomaasapi.MAASObject, cidr string, addr network.Address) error {
	params := url.Values{}
	params.Add("network", cidr)
	params.Add("requested_address", addr.Value)
	_, err := ipaddresses.CallPost("reserve", params)
	return err
}

func releaseIPAddress(ipaddresses gomaasapi.MAASObject, addr network.Address) error {
	params := url.Values{}
	params.Add("ip", addr.Value)
	_, err := ipaddresses.CallPost("release", params)
	return err
}

type maasEnviron struct {
	common.SupportsUnitPlacementPolicy

	name string

	// archMutex gates access to supportedArchitectures
	archMutex sync.Mutex
	// supportedArchitectures caches the architectures
	// for which images can be instantiated.
	supportedArchitectures []string

	// ecfgMutex protects the *Unlocked fields below.
	ecfgMutex sync.Mutex

	ecfgUnlocked       *maasEnvironConfig
	maasClientUnlocked *gomaasapi.MAASObject
	storageUnlocked    storage.Storage

	availabilityZonesMutex sync.Mutex
	availabilityZones      []common.AvailabilityZone
}

var _ environs.Environ = (*maasEnviron)(nil)

func NewEnviron(cfg *config.Config) (*maasEnviron, error) {
	env := new(maasEnviron)
	err := env.SetConfig(cfg)
	if err != nil {
		return nil, err
	}
	env.name = cfg.Name()
	env.storageUnlocked = NewStorage(env)
	return env, nil
}

// Bootstrap is specified in the Environ interface.
func (env *maasEnviron) Bootstrap(ctx environs.BootstrapContext, args environs.BootstrapParams) (arch, series string, _ environs.BootstrapFinalizer, _ error) {
	if !environs.AddressAllocationEnabled() {
		// When address allocation is not enabled, we should use the
		// default bridge for both LXC and KVM containers. The bridge
		// is created as part of the userdata for every node during
		// StartInstance.
		logger.Infof(
			"address allocation feature disabled; using %q bridge for all containers",
			environs.DefaultBridgeName,
		)
		args.ContainerBridgeName = environs.DefaultBridgeName
	} else {
<<<<<<< HEAD
		logger.Debugf(
			"address allocation feature enabled; using static IPs for containers",
		)
=======
		logger.Debugf("address allocation feature enabled; using static IPs for containers")
>>>>>>> 7a41df83
	}

	result, series, finalizer, err := common.BootstrapInstance(ctx, env, args)
	if err != nil {
		return "", "", nil, err
	}

	// We want to destroy the started instance if it doesn't transition to Deployed.
	defer func() {
		if err != nil {
			if err := env.StopInstances(result.Instance.Id()); err != nil {
				logger.Errorf("error releasing bootstrap instance: %v", err)
			}
		}
	}()
	// Wait for bootstrap instance to change to deployed state.
	if err := env.waitForNodeDeployment(result.Instance.Id()); err != nil {
		return "", "", nil, errors.Annotate(err, "bootstrap instance started but did not change to Deployed state")
	}
	return *result.Hardware.Arch, series, finalizer, nil
}

// StateServerInstances is specified in the Environ interface.
func (env *maasEnviron) StateServerInstances() ([]instance.Id, error) {
	return common.ProviderStateInstances(env, env.Storage())
}

// ecfg returns the environment's maasEnvironConfig, and protects it with a
// mutex.
func (env *maasEnviron) ecfg() *maasEnvironConfig {
	env.ecfgMutex.Lock()
	defer env.ecfgMutex.Unlock()
	return env.ecfgUnlocked
}

// Config is specified in the Environ interface.
func (env *maasEnviron) Config() *config.Config {
	return env.ecfg().Config
}

// SetConfig is specified in the Environ interface.
func (env *maasEnviron) SetConfig(cfg *config.Config) error {
	env.ecfgMutex.Lock()
	defer env.ecfgMutex.Unlock()

	// The new config has already been validated by itself, but now we
	// validate the transition from the old config to the new.
	var oldCfg *config.Config
	if env.ecfgUnlocked != nil {
		oldCfg = env.ecfgUnlocked.Config
	}
	cfg, err := env.Provider().Validate(cfg, oldCfg)
	if err != nil {
		return err
	}

	ecfg, err := providerInstance.newConfig(cfg)
	if err != nil {
		return err
	}

	env.ecfgUnlocked = ecfg

	authClient, err := gomaasapi.NewAuthenticatedClient(ecfg.maasServer(), ecfg.maasOAuth(), apiVersion)
	if err != nil {
		return err
	}
	env.maasClientUnlocked = gomaasapi.NewMAAS(*authClient)

	return nil
}

// SupportedArchitectures is specified on the EnvironCapability interface.
func (env *maasEnviron) SupportedArchitectures() ([]string, error) {
	env.archMutex.Lock()
	defer env.archMutex.Unlock()
	if env.supportedArchitectures != nil {
		return env.supportedArchitectures, nil
	}
	bootImages, err := env.allBootImages()
	if err != nil || len(bootImages) == 0 {
		logger.Debugf("error querying boot-images: %v", err)
		logger.Debugf("falling back to listing nodes")
		supportedArchitectures, err := env.nodeArchitectures()
		if err != nil {
			return nil, err
		}
		env.supportedArchitectures = supportedArchitectures
	} else {
		architectures := make(set.Strings)
		for _, image := range bootImages {
			architectures.Add(image.architecture)
		}
		env.supportedArchitectures = architectures.SortedValues()
	}
	return env.supportedArchitectures, nil
}

// SupportsAddressAllocation is specified on environs.Networking.
func (env *maasEnviron) SupportsAddressAllocation(_ network.Id) (bool, error) {
	if !environs.AddressAllocationEnabled() {
		return false, errors.NotSupportedf("address allocation")
	}

	caps, err := env.getCapabilities()
	if err != nil {
		return false, errors.Annotatef(err, "getCapabilities failed")
	}
	return caps.Contains(capStaticIPAddresses), nil
}

// allBootImages queries MAAS for all of the boot-images across
// all registered nodegroups.
func (env *maasEnviron) allBootImages() ([]bootImage, error) {
	nodegroups, err := env.getNodegroups()
	if err != nil {
		return nil, err
	}
	var allBootImages []bootImage
	seen := make(set.Strings)
	for _, nodegroup := range nodegroups {
		bootImages, err := env.nodegroupBootImages(nodegroup)
		if err != nil {
			return nil, errors.Annotatef(err, "cannot get boot images for nodegroup %v", nodegroup)
		}
		for _, image := range bootImages {
			str := fmt.Sprint(image)
			if seen.Contains(str) {
				continue
			}
			seen.Add(str)
			allBootImages = append(allBootImages, image)
		}
	}
	return allBootImages, nil
}

// getNodegroups returns the UUID corresponding to each nodegroup
// in the MAAS installation.
func (env *maasEnviron) getNodegroups() ([]string, error) {
	nodegroupsListing := env.getMAASClient().GetSubObject("nodegroups")
	nodegroupsResult, err := nodegroupsListing.CallGet("list", nil)
	if err != nil {
		return nil, err
	}
	list, err := nodegroupsResult.GetArray()
	if err != nil {
		return nil, err
	}
	nodegroups := make([]string, len(list))
	for i, obj := range list {
		nodegroup, err := obj.GetMap()
		if err != nil {
			return nil, err
		}
		uuid, err := nodegroup["uuid"].GetString()
		if err != nil {
			return nil, err
		}
		nodegroups[i] = uuid
	}
	return nodegroups, nil
}

func (env *maasEnviron) getNodegroupInterfaces(nodegroups []string) map[string][]net.IP {
	nodegroupsObject := env.getMAASClient().GetSubObject("nodegroups")

	nodegroupsInterfacesMap := make(map[string][]net.IP)
	for _, uuid := range nodegroups {
		interfacesObject := nodegroupsObject.GetSubObject(uuid).GetSubObject("interfaces")
		interfacesResult, err := interfacesObject.CallGet("list", nil)
		if err != nil {
			logger.Debugf("cannot list interfaces for nodegroup %v: %v", uuid, err)
			continue
		}
		interfaces, err := interfacesResult.GetArray()
		if err != nil {
			logger.Debugf("cannot get interfaces for nodegroup %v: %v", uuid, err)
			continue
		}
		for _, interfaceResult := range interfaces {
			nic, err := interfaceResult.GetMap()
			if err != nil {
				logger.Debugf("cannot get interface %v for nodegroup %v: %v", nic, uuid, err)
				continue
			}
			ip, err := nic["ip"].GetString()
			if err != nil {
				logger.Debugf("cannot get interface IP %v for nodegroup %v: %v", nic, uuid, err)
				continue
			}
			static_low, err := nic["static_ip_range_low"].GetString()
			if err != nil {
				logger.Debugf("cannot get static IP range lower bound for interface %v on nodegroup %v: %v", nic, uuid, err)
				continue
			}
			static_high, err := nic["static_ip_range_high"].GetString()
			if err != nil {
				logger.Infof("cannot get static IP range higher bound for interface %v on nodegroup %v: %v", nic, uuid, err)
				continue
			}
			static_low_ip := net.ParseIP(static_low)
			static_high_ip := net.ParseIP(static_high)
			if static_low_ip == nil || static_high_ip == nil {
				logger.Debugf("invalid IP in static range for interface %v on nodegroup %v: %q %q", nic, uuid, static_low_ip, static_high_ip)
				continue
			}
			nodegroupsInterfacesMap[ip] = []net.IP{static_low_ip, static_high_ip}
		}
	}
	return nodegroupsInterfacesMap
}

type bootImage struct {
	architecture string
	release      string
}

// nodegroupBootImages returns the set of boot-images for the specified nodegroup.
func (env *maasEnviron) nodegroupBootImages(nodegroupUUID string) ([]bootImage, error) {
	nodegroupObject := env.getMAASClient().GetSubObject("nodegroups").GetSubObject(nodegroupUUID)
	bootImagesObject := nodegroupObject.GetSubObject("boot-images/")
	result, err := bootImagesObject.CallGet("", nil)
	if err != nil {
		return nil, err
	}
	list, err := result.GetArray()
	if err != nil {
		return nil, err
	}
	var bootImages []bootImage
	for _, obj := range list {
		bootimage, err := obj.GetMap()
		if err != nil {
			return nil, err
		}
		arch, err := bootimage["architecture"].GetString()
		if err != nil {
			return nil, err
		}
		release, err := bootimage["release"].GetString()
		if err != nil {
			return nil, err
		}
		bootImages = append(bootImages, bootImage{
			architecture: arch,
			release:      release,
		})
	}
	return bootImages, nil
}

// nodeArchitectures returns the architectures of all
// available nodes in the system.
//
// Note: this should only be used if we cannot query
// boot-images.
func (env *maasEnviron) nodeArchitectures() ([]string, error) {
	filter := make(url.Values)
	filter.Add("status", gomaasapi.NodeStatusDeclared)
	filter.Add("status", gomaasapi.NodeStatusCommissioning)
	filter.Add("status", gomaasapi.NodeStatusReady)
	filter.Add("status", gomaasapi.NodeStatusReserved)
	filter.Add("status", gomaasapi.NodeStatusAllocated)
	allInstances, err := env.instances(filter)
	if err != nil {
		return nil, err
	}
	architectures := make(set.Strings)
	for _, inst := range allInstances {
		inst := inst.(*maasInstance)
		arch, _, err := inst.architecture()
		if err != nil {
			return nil, err
		}
		architectures.Add(arch)
	}
	// TODO(dfc) why is this sorted
	return architectures.SortedValues(), nil
}

type maasAvailabilityZone struct {
	name string
}

func (z maasAvailabilityZone) Name() string {
	return z.name
}

func (z maasAvailabilityZone) Available() bool {
	// MAAS' physical zone attributes only include name and description;
	// there is no concept of availability.
	return true
}

// AvailabilityZones returns a slice of availability zones
// for the configured region.
func (e *maasEnviron) AvailabilityZones() ([]common.AvailabilityZone, error) {
	e.availabilityZonesMutex.Lock()
	defer e.availabilityZonesMutex.Unlock()
	if e.availabilityZones == nil {
		zonesObject := e.getMAASClient().GetSubObject("zones")
		result, err := zonesObject.CallGet("", nil)
		if err, ok := err.(gomaasapi.ServerError); ok && err.StatusCode == http.StatusNotFound {
			return nil, errors.NewNotImplemented(nil, "the MAAS server does not support zones")
		}
		if err != nil {
			return nil, errors.Annotate(err, "cannot query ")
		}
		list, err := result.GetArray()
		if err != nil {
			return nil, err
		}
		logger.Debugf("availability zones: %+v", list)
		availabilityZones := make([]common.AvailabilityZone, len(list))
		for i, obj := range list {
			zone, err := obj.GetMap()
			if err != nil {
				return nil, err
			}
			name, err := zone["name"].GetString()
			if err != nil {
				return nil, err
			}
			availabilityZones[i] = maasAvailabilityZone{name}
		}
		e.availabilityZones = availabilityZones
	}
	return e.availabilityZones, nil
}

// InstanceAvailabilityZoneNames returns the availability zone names for each
// of the specified instances.
func (e *maasEnviron) InstanceAvailabilityZoneNames(ids []instance.Id) ([]string, error) {
	instances, err := e.Instances(ids)
	if err != nil && err != environs.ErrPartialInstances {
		return nil, err
	}
	zones := make([]string, len(instances))
	for i, inst := range instances {
		if inst == nil {
			continue
		}
		zones[i] = inst.(*maasInstance).zone()
	}
	return zones, nil
}

type maasPlacement struct {
	nodeName string
	zoneName string
}

func (e *maasEnviron) parsePlacement(placement string) (*maasPlacement, error) {
	pos := strings.IndexRune(placement, '=')
	if pos == -1 {
		// If there's no '=' delimiter, assume it's a node name.
		return &maasPlacement{nodeName: placement}, nil
	}
	switch key, value := placement[:pos], placement[pos+1:]; key {
	case "zone":
		availabilityZone := value
		zones, err := e.AvailabilityZones()
		if err != nil {
			return nil, err
		}
		for _, z := range zones {
			if z.Name() == availabilityZone {
				return &maasPlacement{zoneName: availabilityZone}, nil
			}
		}
		return nil, errors.Errorf("invalid availability zone %q", availabilityZone)
	}
	return nil, errors.Errorf("unknown placement directive: %v", placement)
}

func (env *maasEnviron) PrecheckInstance(series string, cons constraints.Value, placement string) error {
	if placement == "" {
		return nil
	}
	_, err := env.parsePlacement(placement)
	return err
}

const (
	capNetworksManagement = "networks-management"
	capStaticIPAddresses  = "static-ipaddresses"
)

// getCapabilities asks the MAAS server for its capabilities, if
// supported by the server.
func (env *maasEnviron) getCapabilities() (set.Strings, error) {
	caps := make(set.Strings)
	var result gomaasapi.JSONObject
	var err error

	for a := shortAttempt.Start(); a.Next(); {
		client := env.getMAASClient().GetSubObject("version/")
		result, err = client.CallGet("", nil)
		if err != nil {
			if err, ok := err.(gomaasapi.ServerError); ok && err.StatusCode == 404 {
				return caps, fmt.Errorf("MAAS does not support version info")
			}
		} else {
			break
		}
	}
	if err != nil {
		return caps, err
	}
	info, err := result.GetMap()
	if err != nil {
		return caps, err
	}
	capsObj, ok := info["capabilities"]
	if !ok {
		return caps, fmt.Errorf("MAAS does not report capabilities")
	}
	items, err := capsObj.GetArray()
	if err != nil {
		return caps, err
	}
	for _, item := range items {
		val, err := item.GetString()
		if err != nil {
			return set.NewStrings(), err
		}
		caps.Add(val)
	}
	return caps, nil
}

// getMAASClient returns a MAAS client object to use for a request, in a
// lock-protected fashion.
func (env *maasEnviron) getMAASClient() *gomaasapi.MAASObject {
	env.ecfgMutex.Lock()
	defer env.ecfgMutex.Unlock()

	return env.maasClientUnlocked
}

// convertConstraints converts the given constraints into an url.Values
// object suitable to pass to MAAS when acquiring a node.
// CpuPower is ignored because it cannot translated into something
// meaningful for MAAS right now.
func convertConstraints(cons constraints.Value) url.Values {
	params := url.Values{}
	if cons.Arch != nil {
		// Note: Juju and MAAS use the same architecture names.
		// MAAS also accepts a subarchitecture (e.g. "highbank"
		// for ARM), which defaults to "generic" if unspecified.
		params.Add("arch", *cons.Arch)
	}
	if cons.CpuCores != nil {
		params.Add("cpu_count", fmt.Sprintf("%d", *cons.CpuCores))
	}
	if cons.Mem != nil {
		params.Add("mem", fmt.Sprintf("%d", *cons.Mem))
	}
	if cons.Tags != nil && len(*cons.Tags) > 0 {
		tags, notTags := parseTags(*cons.Tags)
		if len(tags) > 0 {
			params.Add("tags", strings.Join(tags, ","))
		}
		if len(notTags) > 0 {
			params.Add("not_tags", strings.Join(notTags, ","))
		}
	}
	// TODO(bug 1212689): ignore root-disk constraint for now.
	if cons.RootDisk != nil {
		logger.Warningf("ignoring unsupported constraint 'root-disk'")
	}
	if cons.CpuPower != nil {
		logger.Warningf("ignoring unsupported constraint 'cpu-power'")
	}
	return params
}

// parseTags parses a tags constraints, splitting it into a positive
// and negative tags to pass to MAAS. Positive tags have no prefix,
// negative tags have a "^" prefix. All spaces inside the rawTags are
// stripped before parsing.
func parseTags(rawTags []string) (tags, notTags []string) {
	for _, tag := range rawTags {
		tag = strings.Replace(tag, " ", "", -1)
		if len(tag) == 0 {
			continue
		}
		if strings.HasPrefix(tag, "^") {
			notTags = append(notTags, strings.TrimPrefix(tag, "^"))
		} else {
			tags = append(tags, tag)
		}
	}
	return tags, notTags
}

// addNetworks converts networks include/exclude information into
// url.Values object suitable to pass to MAAS when acquiring a node.
func addNetworks(params url.Values, includeNetworks, excludeNetworks []string) {
	// Network Inclusion/Exclusion setup
	if len(includeNetworks) > 0 {
		for _, name := range includeNetworks {
			params.Add("networks", name)
		}
	}
	if len(excludeNetworks) > 0 {
		for _, name := range excludeNetworks {
			params.Add("not_networks", name)
		}
	}
}

// acquireNode allocates a node from the MAAS.
func (environ *maasEnviron) acquireNode(nodeName, zoneName string, cons constraints.Value, includeNetworks, excludeNetworks []string) (gomaasapi.MAASObject, error) {
	acquireParams := convertConstraints(cons)
	addNetworks(acquireParams, includeNetworks, excludeNetworks)
	acquireParams.Add("agent_name", environ.ecfg().maasAgentName())
	if zoneName != "" {
		acquireParams.Add("zone", zoneName)
	}
	if nodeName != "" {
		acquireParams.Add("name", nodeName)
	} else if cons.Arch == nil {
		// TODO(axw) 2014-08-18 #1358219
		// We should be requesting preferred
		// architectures if unspecified, like
		// in the other providers.
		//
		// This is slightly complicated in MAAS
		// as there are a finite number of each
		// architecture; preference may also
		// conflict with other constraints, such
		// as tags. Thus, a preference becomes a
		// demand (which may fail) if not handled
		// properly.
		logger.Warningf(
			"no architecture was specified, acquiring an arbitrary node",
		)
	}

	var result gomaasapi.JSONObject
	var err error
	for a := shortAttempt.Start(); a.Next(); {
		client := environ.getMAASClient().GetSubObject("nodes/")
		result, err = client.CallPost("acquire", acquireParams)
		if err == nil {
			break
		}
	}
	if err != nil {
		return gomaasapi.MAASObject{}, err
	}
	node, err := result.GetMAASObject()
	if err != nil {
		err := errors.Annotate(err, "unexpected result from 'acquire' on MAAS API")
		return gomaasapi.MAASObject{}, err
	}
	return node, nil
}

// startNode installs and boots a node.
func (environ *maasEnviron) startNode(node gomaasapi.MAASObject, series string, userdata []byte) error {
	userDataParam := base64.StdEncoding.EncodeToString(userdata)
	params := url.Values{
		"distro_series": {series},
		"user_data":     {userDataParam},
	}
	// Initialize err to a non-nil value as a sentinel for the following
	// loop.
	err := fmt.Errorf("(no error)")
	for a := shortAttempt.Start(); a.Next() && err != nil; {
		_, err = node.CallPost("start", params)
	}
	return err
}

var unsupportedConstraints = []string{
	constraints.CpuPower,
	constraints.InstanceType,
}

// ConstraintsValidator is defined on the Environs interface.
func (environ *maasEnviron) ConstraintsValidator() (constraints.Validator, error) {
	validator := constraints.NewValidator()
	validator.RegisterUnsupported(unsupportedConstraints)
	supportedArches, err := environ.SupportedArchitectures()
	if err != nil {
		return nil, err
	}
	validator.RegisterVocabulary(constraints.Arch, supportedArches)
	return validator, nil
}

// setupNetworks prepares a []network.InterfaceInfo for the given
// instance. Any networks in networksToDisable will be configured as
// disabled on the machine. Any disabled network interfaces (as
// discovered from the lshw output for the node) will stay disabled.
// The interface name discovered as primary is also returned.
func (environ *maasEnviron) setupNetworks(inst instance.Instance, networksToDisable set.Strings) ([]network.InterfaceInfo, string, error) {
	// Get the instance network interfaces first.
	interfaces, primaryIface, err := environ.getInstanceNetworkInterfaces(inst)
	if err != nil {
		return nil, "", errors.Annotatef(err, "getInstanceNetworkInterfaces failed")
	}
	logger.Debugf("node %q has network interfaces %v", inst.Id(), interfaces)
	networks, err := environ.getInstanceNetworks(inst)
	if err != nil {
		return nil, "", errors.Annotatef(err, "getInstanceNetworks failed")
	}
	logger.Debugf("node %q has networks %v", inst.Id(), networks)
	var tempInterfaceInfo []network.InterfaceInfo
	for _, netw := range networks {
		disabled := networksToDisable.Contains(netw.Name)
		netCIDR := &net.IPNet{
			IP:   net.ParseIP(netw.IP),
			Mask: net.IPMask(net.ParseIP(netw.Mask)),
		}
		macs, err := environ.getNetworkMACs(netw.Name)
		if err != nil {
			return nil, "", errors.Annotatef(err, "getNetworkMACs failed")
		}
		logger.Debugf("network %q has MACs: %v", netw.Name, macs)
		for _, mac := range macs {
			if ifinfo, ok := interfaces[mac]; ok {
				tempInterfaceInfo = append(tempInterfaceInfo, network.InterfaceInfo{
					MACAddress:    mac,
					InterfaceName: ifinfo.InterfaceName,
					DeviceIndex:   ifinfo.DeviceIndex,
					CIDR:          netCIDR.String(),
					VLANTag:       netw.VLANTag,
					ProviderId:    network.Id(netw.Name),
					NetworkName:   netw.Name,
					Disabled:      disabled || ifinfo.Disabled,
				})
			}
		}
	}
	// Verify we filled-in everything for all networks/interfaces
	// and drop incomplete records.
	var interfaceInfo []network.InterfaceInfo
	for _, info := range tempInterfaceInfo {
		if info.ProviderId == "" || info.NetworkName == "" || info.CIDR == "" {
			logger.Infof("ignoring interface %q: missing subnet info", info.InterfaceName)
			continue
		}
		if info.MACAddress == "" || info.InterfaceName == "" {
			logger.Infof("ignoring subnet %q: missing interface info", info.ProviderId)
			continue
		}
		interfaceInfo = append(interfaceInfo, info)
	}
	logger.Debugf("node %q network information: %#v", inst.Id(), interfaceInfo)
	return interfaceInfo, primaryIface, nil
}

// DistributeInstances implements the state.InstanceDistributor policy.
func (e *maasEnviron) DistributeInstances(candidates, distributionGroup []instance.Id) ([]instance.Id, error) {
	return common.DistributeInstances(e, candidates, distributionGroup)
}

var availabilityZoneAllocations = common.AvailabilityZoneAllocations

// MaintainInstance is specified in the InstanceBroker interface.
func (*maasEnviron) MaintainInstance(args environs.StartInstanceParams) error {
	return nil
}

// StartInstance is specified in the InstanceBroker interface.
func (environ *maasEnviron) StartInstance(args environs.StartInstanceParams) (
	*environs.StartInstanceResult, error,
) {
	var availabilityZones []string
	var nodeName string
	if args.Placement != "" {
		placement, err := environ.parsePlacement(args.Placement)
		if err != nil {
			return nil, err
		}
		switch {
		case placement.zoneName != "":
			availabilityZones = append(availabilityZones, placement.zoneName)
		default:
			nodeName = placement.nodeName
		}
	}

	// If no placement is specified, then automatically spread across
	// the known zones for optimal spread across the instance distribution
	// group.
	if args.Placement == "" {
		var group []instance.Id
		var err error
		if args.DistributionGroup != nil {
			group, err = args.DistributionGroup()
			if err != nil {
				return nil, errors.Annotate(err, "cannot get distribution group")
			}
		}
		zoneInstances, err := availabilityZoneAllocations(environ, group)
		if errors.IsNotImplemented(err) {
			// Availability zones are an extension, so we may get a
			// not implemented error; ignore these.
		} else if err != nil {
			return nil, errors.Annotate(err, "cannot get availability zone allocations")
		} else if len(zoneInstances) > 0 {
			for _, z := range zoneInstances {
				availabilityZones = append(availabilityZones, z.ZoneName)
			}
		}
	}
	if len(availabilityZones) == 0 {
		availabilityZones = []string{""}
	}

	requestedNetworks := args.MachineConfig.Networks
	includeNetworks := append(args.Constraints.IncludeNetworks(), requestedNetworks...)
	excludeNetworks := args.Constraints.ExcludeNetworks()

	snArgs := selectNodeArgs{
		Constraints:       args.Constraints,
		AvailabilityZones: availabilityZones,
		NodeName:          nodeName,
		IncludeNetworks:   includeNetworks,
		ExcludeNetworks:   excludeNetworks,
	}
	node, err := environ.selectNode(snArgs)
	if err != nil {
		return nil, errors.Errorf("cannot run instances: %v", err)
	}

	inst := &maasInstance{maasObject: node, environ: environ}
	defer func() {
		if err != nil {
			if err := environ.StopInstances(inst.Id()); err != nil {
				logger.Errorf("error releasing failed instance: %v", err)
			}
		}
	}()

	hc, err := inst.hardwareCharacteristics()
	if err != nil {
		return nil, err
	}

	selectedTools, err := args.Tools.Match(tools.Filter{
		Arch: *hc.Arch,
	})
	if err != nil {
		return nil, err
	}
	args.MachineConfig.Tools = selectedTools[0]

	var networkInfo []network.InterfaceInfo
	networkInfo, primaryIface, err := environ.setupNetworks(inst, set.NewStrings(excludeNetworks...))
	if err != nil {
		return nil, err
	}

	hostname, err := inst.hostname()
	if err != nil {
		return nil, err
	}
	// Override the network bridge to use for both LXC and KVM
	// containers on the new instance, if address allocation feature
	// flag is not enabled.
	if !environs.AddressAllocationEnabled() {
		if args.MachineConfig.AgentEnvironment == nil {
			args.MachineConfig.AgentEnvironment = make(map[string]string)
		}
		args.MachineConfig.AgentEnvironment[agent.LxcBridge] = environs.DefaultBridgeName
	}
	if err := environs.FinishMachineConfig(args.MachineConfig, environ.Config()); err != nil {
		return nil, err
	}
	series := args.MachineConfig.Tools.Version.Series

	cloudcfg, err := environ.newCloudinitConfig(hostname, primaryIface, series)
	if err != nil {
		return nil, err
	}
	userdata, err := environs.ComposeUserData(args.MachineConfig, cloudcfg)
	if err != nil {
		msg := fmt.Errorf("could not compose userdata for bootstrap node: %v", err)
		return nil, msg
	}
	logger.Debugf("maas user data; %d bytes", len(userdata))

	if err := environ.startNode(*inst.maasObject, series, userdata); err != nil {
		return nil, err
	}
	logger.Debugf("started instance %q", inst.Id())

	if multiwatcher.AnyJobNeedsState(args.MachineConfig.Jobs...) {
		if err := common.AddStateInstance(environ.Storage(), inst.Id()); err != nil {
			logger.Errorf("could not record instance in provider-state: %v", err)
		}
	}

	return &environs.StartInstanceResult{
		Instance:    inst,
		Hardware:    hc,
		NetworkInfo: networkInfo,
	}, nil
}

// Override for testing.
var nodeDeploymentTimeout = func(environ *maasEnviron) time.Duration {
	sshTimeouts := environ.Config().BootstrapSSHOpts()
	return sshTimeouts.Timeout
}

func (environ *maasEnviron) waitForNodeDeployment(id instance.Id) error {
	systemId := extractSystemId(id)
	longAttempt := utils.AttemptStrategy{
		Delay: 10 * time.Second,
		Total: nodeDeploymentTimeout(environ),
	}

	for a := longAttempt.Start(); a.Next(); {
		statusValues, err := environ.deploymentStatus(id)
		if errors.IsNotImplemented(err) {
			return nil
		}
		if err != nil {
			return errors.Trace(err)
		}
		if statusValues[systemId] == "Deployed" {
			return nil
		}
	}
	return errors.Errorf("instance %q is started but not deployed", id)
}

// deploymentStatus returns the deployment state of MAAS instances with
// the specified Juju instance ids.
// Note: the result is a map of MAAS systemId to state.
func (environ *maasEnviron) deploymentStatus(ids ...instance.Id) (map[string]string, error) {
	nodesAPI := environ.getMAASClient().GetSubObject("nodes")
	result, err := DeploymentStatusCall(nodesAPI, ids...)
	if err != nil {
		if err, ok := err.(gomaasapi.ServerError); ok && err.StatusCode == http.StatusBadRequest {
			return nil, errors.NewNotImplemented(err, "deployment status")
		}
		return nil, errors.Trace(err)
	}
	resultMap, err := result.GetMap()
	if err != nil {
		return nil, errors.Trace(err)
	}
	statusValues := make(map[string]string)
	for systemId, jsonValue := range resultMap {
		status, err := jsonValue.GetString()
		if err != nil {
			return nil, errors.Trace(err)
		}
		statusValues[systemId] = status
	}
	return statusValues, nil
}

func deploymentStatusCall(nodes gomaasapi.MAASObject, ids ...instance.Id) (gomaasapi.JSONObject, error) {
	filter := getSystemIdValues("nodes", ids)
	return nodes.CallGet("deployment_status", filter)
}

type selectNodeArgs struct {
	AvailabilityZones []string
	NodeName          string
	Constraints       constraints.Value
	IncludeNetworks   []string
	ExcludeNetworks   []string
}

func (environ *maasEnviron) selectNode(args selectNodeArgs) (*gomaasapi.MAASObject, error) {
	var err error
	var node gomaasapi.MAASObject

	for i, zoneName := range args.AvailabilityZones {
		node, err = environ.acquireNode(
			args.NodeName,
			zoneName,
			args.Constraints,
			args.IncludeNetworks,
			args.ExcludeNetworks,
		)

		if err, ok := err.(gomaasapi.ServerError); ok && err.StatusCode == http.StatusConflict {
			if i+1 < len(args.AvailabilityZones) {
				logger.Infof("could not acquire a node in zone %q, trying another zone", zoneName)
				continue
			}
		}
		if err != nil {
			return nil, errors.Errorf("cannot run instances: %v", err)
		}
		// Since a return at the end of the function is required
		// just break here.
		break
	}
	return &node, nil
}

const bridgeConfigTemplate = `
# In case we already created the bridge, don't do it again.
grep -q "iface {{.Bridge}} inet dhcp" && exit 0

# Discover primary interface at run-time using the default route (if set)
PRIMARY_IFACE=$(ip route list exact 0/0 | egrep -o 'dev [^ ]+' | cut -b5-)

# If $PRIMARY_IFACE is empty, there's nothing to do.
[ -z "$PRIMARY_IFACE" ] && exit 0

# Change the config to make $PRIMARY_IFACE manual instead of DHCP,
# then create the bridge and enslave $PRIMARY_IFACE into it.
grep -q "iface ${PRIMARY_IFACE} inet dhcp" {{.Config}} && \
sed -i "s/iface ${PRIMARY_IFACE} inet dhcp//" {{.Config}} && \
cat >> {{.Config}} << EOF

# Primary interface (defining the default route)
iface ${PRIMARY_IFACE} inet manual

# Bridge to use for LXC/KVM containers
auto {{.Bridge}}
iface {{.Bridge}} inet dhcp
    bridge_ports ${PRIMARY_IFACE}
EOF

# Make the primary interface not auto-starting.
grep -q "auto ${PRIMARY_IFACE}" {{.Config}} && \
sed -i "s/auto ${PRIMARY_IFACE}//" {{.Config}}

# Finally, stop $PRIMARY_IFACE and start the bridge instead.
ifdown -v ${PRIMARY_IFACE} ; ifup -v {{.Bridge}}
`

// setupJujuNetworking returns a string representing the script to run
// in order to prepare the Juju-specific networking config on a node.
func setupJujuNetworking() (string, error) {
	parsedTemplate := template.Must(
		template.New("BridgeConfig").Parse(bridgeConfigTemplate),
	)
	var buf bytes.Buffer
	err := parsedTemplate.Execute(&buf, map[string]interface{}{
		"Config": "/etc/network/interfaces",
		"Bridge": environs.DefaultBridgeName,
	})
	if err != nil {
		return "", errors.Annotate(err, "bridge config template error")
	}
	return buf.String(), nil
}

// newCloudinitConfig creates a cloudinit.Config structure
// suitable as a base for initialising a MAAS node.
func (environ *maasEnviron) newCloudinitConfig(hostname, primaryIface, series string) (*cloudinit.Config, error) {
	info := machineInfo{hostname}
	runCmd, err := info.cloudinitRunCmd(series)

	if err != nil {
		return nil, err
	}

	cloudcfg := cloudinit.New()
	operatingSystem, err := version.GetOSFromSeries(series)
	if err != nil {
		return nil, err
	}

	switch operatingSystem {
	case version.Windows:
		cloudcfg.AddScripts(runCmd)
	case version.Ubuntu:
		cloudcfg.SetAptUpdate(true)
		cloudcfg.AddScripts("set -xe", runCmd)
		// Only create the default bridge if we're not using static
		// address allocation for containers.
		if !environs.AddressAllocationEnabled() {
			// Address allocated feature flag might be disabled, but
			// DisableNetworkManagement can still disable the bridge
			// creation.
			if on, set := environ.Config().DisableNetworkManagement(); on && set {
				logger.Infof(
					"network management disabled - not using %q bridge for containers",
					environs.DefaultBridgeName,
				)
				break
			}
			bridgeScript, err := setupJujuNetworking()
			if err != nil {
				return nil, errors.Trace(err)
			}
			cloudcfg.AddPackage("bridge-utils")
			cloudcfg.AddRunCmd(bridgeScript)
		}
	}
	return cloudcfg, nil
}

func (environ *maasEnviron) releaseNodes(nodes gomaasapi.MAASObject, ids url.Values, recurse bool) error {
	err := ReleaseNodes(nodes, ids)
	if err == nil {
		return nil
	}
	maasErr, ok := err.(gomaasapi.ServerError)
	if !ok {
		return errors.Annotate(err, "cannot release nodes")
	}

	// StatusCode 409 means a node couldn't be released due to
	// a state conflict. Likely it's already released or disk
	// erasing. We're assuming an error of 409 *only* means it's
	// safe to assume the instance is already released.
	// MaaS also releases (or attempts) all nodes, and raises
	// a single error on failure. So even with an error 409, all
	// nodes have been released.
	if maasErr.StatusCode == 409 {
		logger.Infof("ignoring error while releasing nodes (%v); all nodes released OK", err)
		return nil
	}

	// a status code of 400, 403 or 404 means one of the nodes
	// couldn't be found and none have been released. We have
	// to release all the ones we can individually.
	if maasErr.StatusCode != 400 && maasErr.StatusCode != 403 && maasErr.StatusCode != 404 {
		return errors.Annotate(err, "cannot release nodes")
	}
	if !recurse {
		// this node has already been released and we're golden
		return nil
	}

	var lastErr error
	for _, id := range ids["nodes"] {
		idFilter := url.Values{}
		idFilter.Add("nodes", id)
		err := environ.releaseNodes(nodes, idFilter, false)
		if err != nil {
			lastErr = err
			logger.Errorf("error while releasing node %v (%v)", id, err)
		}
	}
	return errors.Trace(lastErr)

}

// StopInstances is specified in the InstanceBroker interface.
func (environ *maasEnviron) StopInstances(ids ...instance.Id) error {
	// Shortcut to exit quickly if 'instances' is an empty slice or nil.
	if len(ids) == 0 {
		return nil
	}
	nodes := environ.getMAASClient().GetSubObject("nodes")
	err := environ.releaseNodes(nodes, getSystemIdValues("nodes", ids), true)
	if err != nil {
		// error will already have been wrapped
		return err
	}
	return common.RemoveStateInstances(environ.Storage(), ids...)

}

// acquireInstances calls the MAAS API to list acquired nodes.
//
// The "ids" slice is a filter for specific instance IDs.
// Due to how this works in the HTTP API, an empty "ids"
// matches all instances (not none as you might expect).
func (environ *maasEnviron) acquiredInstances(ids []instance.Id) ([]instance.Instance, error) {
	filter := getSystemIdValues("id", ids)
	filter.Add("agent_name", environ.ecfg().maasAgentName())
	return environ.instances(filter)
}

// instances calls the MAAS API to list nodes matching the given filter.
func (environ *maasEnviron) instances(filter url.Values) ([]instance.Instance, error) {
	nodeListing := environ.getMAASClient().GetSubObject("nodes")
	listNodeObjects, err := nodeListing.CallGet("list", filter)
	if err != nil {
		return nil, err
	}
	listNodes, err := listNodeObjects.GetArray()
	if err != nil {
		return nil, err
	}
	instances := make([]instance.Instance, len(listNodes))
	for index, nodeObj := range listNodes {
		node, err := nodeObj.GetMAASObject()
		if err != nil {
			return nil, err
		}
		instances[index] = &maasInstance{
			maasObject: &node,
			environ:    environ,
		}
	}
	return instances, nil
}

// Instances returns the instance.Instance objects corresponding to the given
// slice of instance.Id.  The error is ErrNoInstances if no instances
// were found.
func (environ *maasEnviron) Instances(ids []instance.Id) ([]instance.Instance, error) {
	if len(ids) == 0 {
		// This would be treated as "return all instances" below, so
		// treat it as a special case.
		// The interface requires us to return this particular error
		// if no instances were found.
		return nil, environs.ErrNoInstances
	}
	instances, err := environ.acquiredInstances(ids)
	if err != nil {
		return nil, err
	}
	if len(instances) == 0 {
		return nil, environs.ErrNoInstances
	}

	idMap := make(map[instance.Id]instance.Instance)
	for _, instance := range instances {
		idMap[instance.Id()] = instance
	}

	result := make([]instance.Instance, len(ids))
	for index, id := range ids {
		result[index] = idMap[id]
	}

	if len(instances) < len(ids) {
		return result, environs.ErrPartialInstances
	}
	return result, nil
}

// AllocateAddress requests an address to be allocated for the
// given instance on the given network.
func (environ *maasEnviron) AllocateAddress(instId instance.Id, subnetId network.Id, addr network.Address) (err error) {
	if !environs.AddressAllocationEnabled() {
		return errors.NotSupportedf("address allocation")
	}

	defer errors.DeferredAnnotatef(&err, "failed to allocate address %q for instance %q", addr, instId)
	var subnets []network.SubnetInfo

	subnets, err = environ.Subnets(instId, []network.Id{subnetId})
	logger.Tracef("Subnets(%q, %q, %q) returned: %v (%v)", instId, subnetId, addr, subnets, err)
	if err != nil {
		return errors.Trace(err)
	}
	if len(subnets) != 1 {
		return errors.Errorf("could not find subnet matching %q", subnetId)
	}
	foundSub := subnets[0]
	logger.Tracef("found subnet %#v", foundSub)

	cidr := foundSub.CIDR
	ipaddresses := environ.getMAASClient().GetSubObject("ipaddresses")
	err = ReserveIPAddress(ipaddresses, cidr, addr)
	if err == nil {
		logger.Infof("allocated address %q for instance %q on subnet %q", addr, instId, cidr)
		return nil
	}

	maasErr, ok := err.(gomaasapi.ServerError)
	if !ok {
		return errors.Trace(err)
	}
	// For an "out of range" IP address, maas raises
	// StaticIPAddressOutOfRange - an error 403
	// If there are no more addresses we get
	// StaticIPAddressExhaustion - an error 503
	// For an address already in use we get
	// StaticIPAddressUnavailable - an error 404
	if maasErr.StatusCode == 404 {
		logger.Tracef("address %q not available for allocation", addr)
		return environs.ErrIPAddressUnavailable
	} else if maasErr.StatusCode == 503 {
		logger.Tracef("no more addresses available on the subnet")
		return environs.ErrIPAddressesExhausted
	}
	// any error other than a 404 or 503 is "unexpected" and should
	// be returned directly.
	return errors.Trace(err)
}

// ReleaseAddress releases a specific address previously allocated with
// AllocateAddress.
func (environ *maasEnviron) ReleaseAddress(instId instance.Id, _ network.Id, addr network.Address) (err error) {
	if !environs.AddressAllocationEnabled() {
		return errors.NotSupportedf("address allocation")
	}

	defer errors.DeferredAnnotatef(&err, "failed to release IP address %q from instance %q", addr, instId)
	ipaddresses := environ.getMAASClient().GetSubObject("ipaddresses")
	// This can return a 404 error if the address has already been released
	// or is unknown by maas. However this, like any other error, would be
	// unexpected - so we don't treat it specially and just return it to
	// the caller.
	return ReleaseIPAddress(ipaddresses, addr)
}

// NetworkInterfaces implements Environ.NetworkInterfaces.
func (environ *maasEnviron) NetworkInterfaces(instId instance.Id) ([]network.InterfaceInfo, error) {
	instances, err := environ.acquiredInstances([]instance.Id{instId})
	if err != nil {
		return nil, errors.Annotatef(err, "could not find instance %q", instId)
	}
	if len(instances) == 0 {
		return nil, errors.NotFoundf("instance %q", instId)
	}
	inst := instances[0]
	interfaces, _, err := environ.getInstanceNetworkInterfaces(inst)
	if err != nil {
		return nil, errors.Annotatef(err, "failed to get instance %q network interfaces", instId)
	}

	networks, err := environ.getInstanceNetworks(inst)
	if err != nil {
		return nil, errors.Annotatef(err, "failed to get instance %q subnets", instId)
	}

	macToNetworkMap := make(map[string]networkDetails)
	for _, network := range networks {
		macs, err := environ.listConnectedMacs(network)
		if err != nil {
			return nil, errors.Trace(err)
		}
		for _, mac := range macs {
			macToNetworkMap[mac] = network
		}
	}

	result := []network.InterfaceInfo{}
	for serial, iface := range interfaces {
		deviceIndex := iface.DeviceIndex
		interfaceName := iface.InterfaceName
		disabled := iface.Disabled

		ifaceInfo := network.InterfaceInfo{
			DeviceIndex:   deviceIndex,
			InterfaceName: interfaceName,
			Disabled:      disabled,
			NoAutoStart:   disabled,
			MACAddress:    serial,
			ConfigType:    network.ConfigDHCP,
		}
		details, ok := macToNetworkMap[serial]
		if ok {
			ifaceInfo.VLANTag = details.VLANTag
			ifaceInfo.ProviderSubnetId = network.Id(details.Name)
			mask := net.IPMask(net.ParseIP(details.Mask))
			cidr := net.IPNet{net.ParseIP(details.IP), mask}
			ifaceInfo.CIDR = cidr.String()
			ifaceInfo.Address = network.NewAddress(cidr.IP.String(), network.ScopeUnknown)
		} else {
			logger.Debugf("no subnet information for MAC address %q, instance %q", serial, instId)
		}
		result = append(result, ifaceInfo)
	}
	return result, nil
}

// listConnectedMacs calls the MAAS list_connected_macs API to fetch all the
// the MAC addresses attached to a specific network.
func (environ *maasEnviron) listConnectedMacs(network networkDetails) ([]string, error) {
	client := environ.getMAASClient().GetSubObject("networks").GetSubObject(network.Name)
	json, err := client.CallGet("list_connected_macs", nil)
	if err != nil {
		return nil, err
	}

	macs, err := json.GetArray()
	if err != nil {
		return nil, err
	}
	result := []string{}
	for _, macObj := range macs {
		macMap, err := macObj.GetMap()
		if err != nil {
			return nil, err
		}
		mac, err := macMap["mac_address"].GetString()
		if err != nil {
			return nil, err
		}

		result = append(result, mac)
	}
	return result, nil
}

// Subnets returns basic information about the specified subnets known
// by the provider for the specified instance. subnetIds must not be
// empty. Implements NetworkingEnviron.Subnets.
func (environ *maasEnviron) Subnets(instId instance.Id, subnetIds []network.Id) ([]network.SubnetInfo, error) {
	// At some point in the future an empty netIds may mean "fetch all subnets"
	// but until that functionality is needed it's an error.
	if len(subnetIds) == 0 {
		return nil, errors.Errorf("subnetIds must not be empty")
	}
	instances, err := environ.acquiredInstances([]instance.Id{instId})
	if err != nil {
		return nil, errors.Annotatef(err, "could not find instance %q", instId)
	}
	if len(instances) == 0 {
		return nil, errors.NotFoundf("instance %v", instId)
	}
	inst := instances[0]
	// The MAAS API get networks call returns named subnets, not physical networks,
	// so we save the data from this call into a variable called subnets.
	// http://maas.ubuntu.com/docs/api.html#networks
	subnets, err := environ.getInstanceNetworks(inst)
	if err != nil {
		return nil, errors.Annotatef(err, "cannot get instance %q subnets", instId)
	}
	logger.Debugf("instance %q has subnets %v", instId, subnets)

	nodegroups, err := environ.getNodegroups()
	if err != nil {
		return nil, errors.Annotatef(err, "cannot get instance %q node groups", instId)
	}
	nodegroupInterfaces := environ.getNodegroupInterfaces(nodegroups)

	subnetIdSet := make(map[network.Id]bool)
	for _, netId := range subnetIds {
		subnetIdSet[netId] = false
	}
	processedIds := make(map[network.Id]bool)

	var networkInfo []network.SubnetInfo
	for _, subnet := range subnets {
		_, ok := subnetIdSet[network.Id(subnet.Name)]
		if !ok {
			// This id is not what we're looking for.
			continue
		}
		if _, ok := processedIds[network.Id(subnet.Name)]; ok {
			// Don't add the same subnet twice.
			continue
		}
		// mark that we've found this subnet
		processedIds[network.Id(subnet.Name)] = true
		subnetIdSet[network.Id(subnet.Name)] = true
		netCIDR := &net.IPNet{
			IP:   net.ParseIP(subnet.IP),
			Mask: net.IPMask(net.ParseIP(subnet.Mask)),
		}
		var allocatableHigh, allocatableLow net.IP
		for ip, bounds := range nodegroupInterfaces {
			contained := netCIDR.Contains(net.ParseIP(ip))
			if contained {
				allocatableLow = bounds[0]
				allocatableHigh = bounds[1]
				break
			}
		}
		subnetInfo := network.SubnetInfo{
			CIDR:              netCIDR.String(),
			VLANTag:           subnet.VLANTag,
			ProviderId:        network.Id(subnet.Name),
			AllocatableIPLow:  allocatableLow,
			AllocatableIPHigh: allocatableHigh,
		}

		// Verify we filled-in everything for all networks
		// and drop incomplete records.
		if subnetInfo.ProviderId == "" || subnetInfo.CIDR == "" {
			logger.Infof("ignoring subnet  %q: missing information (%#v)", subnet.Name, subnetInfo)
			continue
		}

		logger.Tracef("found subnet with info %#v", subnetInfo)
		networkInfo = append(networkInfo, subnetInfo)
	}
	logger.Debugf("available subnets for instance %v: %#v", inst.Id(), networkInfo)

	notFound := []network.Id{}
	for subnetId, found := range subnetIdSet {
		if !found {
			notFound = append(notFound, subnetId)
		}
	}
	if len(notFound) != 0 {
		return nil, errors.Errorf("failed to find the following subnets: %v", notFound)
	}

	return networkInfo, nil
}

// AllInstances returns all the instance.Instance in this provider.
func (environ *maasEnviron) AllInstances() ([]instance.Instance, error) {
	return environ.acquiredInstances(nil)
}

// Storage is defined by the Environ interface.
func (env *maasEnviron) Storage() storage.Storage {
	env.ecfgMutex.Lock()
	defer env.ecfgMutex.Unlock()
	return env.storageUnlocked
}

func (environ *maasEnviron) Destroy() error {
	if err := common.Destroy(environ); err != nil {
		return errors.Trace(err)
	}
	return environ.Storage().RemoveAll()
}

// MAAS does not do firewalling so these port methods do nothing.
func (*maasEnviron) OpenPorts([]network.PortRange) error {
	logger.Debugf("unimplemented OpenPorts() called")
	return nil
}

func (*maasEnviron) ClosePorts([]network.PortRange) error {
	logger.Debugf("unimplemented ClosePorts() called")
	return nil
}

func (*maasEnviron) Ports() ([]network.PortRange, error) {
	logger.Debugf("unimplemented Ports() called")
	return nil, nil
}

func (*maasEnviron) Provider() environs.EnvironProvider {
	return &providerInstance
}

// networkDetails holds information about a MAAS network.
type networkDetails struct {
	Name        string
	IP          string
	Mask        string
	VLANTag     int
	Description string
}

// getInstanceNetworks returns a list of all MAAS networks for a given node.
func (environ *maasEnviron) getInstanceNetworks(inst instance.Instance) ([]networkDetails, error) {
	maasInst := inst.(*maasInstance)
	maasObj := maasInst.maasObject
	client := environ.getMAASClient().GetSubObject("networks")
	nodeId, err := maasObj.GetField("system_id")
	if err != nil {
		return nil, err
	}
	params := url.Values{"node": {nodeId}}
	json, err := client.CallGet("", params)
	if err != nil {
		return nil, err
	}
	jsonNets, err := json.GetArray()
	if err != nil {
		return nil, err
	}

	networks := make([]networkDetails, len(jsonNets))
	for i, jsonNet := range jsonNets {
		fields, err := jsonNet.GetMap()
		if err != nil {
			return nil, err
		}
		name, err := fields["name"].GetString()
		if err != nil {
			return nil, fmt.Errorf("cannot get name: %v", err)
		}
		ip, err := fields["ip"].GetString()
		if err != nil {
			return nil, fmt.Errorf("cannot get ip: %v", err)
		}
		netmask, err := fields["netmask"].GetString()
		if err != nil {
			return nil, fmt.Errorf("cannot get netmask: %v", err)
		}
		vlanTag := 0
		vlanTagField, ok := fields["vlan_tag"]
		if ok && !vlanTagField.IsNil() {
			// vlan_tag is optional, so assume it's 0 when missing or nil.
			vlanTagFloat, err := vlanTagField.GetFloat64()
			if err != nil {
				return nil, fmt.Errorf("cannot get vlan_tag: %v", err)
			}
			vlanTag = int(vlanTagFloat)
		}
		description, err := fields["description"].GetString()
		if err != nil {
			return nil, fmt.Errorf("cannot get description: %v", err)
		}

		networks[i] = networkDetails{
			Name:        name,
			IP:          ip,
			Mask:        netmask,
			VLANTag:     vlanTag,
			Description: description,
		}
	}
	return networks, nil
}

// getNetworkMACs returns all MAC addresses connected to the given
// network.
func (environ *maasEnviron) getNetworkMACs(networkName string) ([]string, error) {
	client := environ.getMAASClient().GetSubObject("networks").GetSubObject(networkName)
	json, err := client.CallGet("list_connected_macs", nil)
	if err != nil {
		return nil, err
	}
	jsonMACs, err := json.GetArray()
	if err != nil {
		return nil, err
	}

	macs := make([]string, len(jsonMACs))
	for i, jsonMAC := range jsonMACs {
		fields, err := jsonMAC.GetMap()
		if err != nil {
			return nil, err
		}
		macAddress, err := fields["mac_address"].GetString()
		if err != nil {
			return nil, fmt.Errorf("cannot get mac_address: %v", err)
		}
		macs[i] = macAddress
	}
	return macs, nil
}

// getInstanceNetworkInterfaces returns a map of interface MAC address
// to ifaceInfo for each network interface of the given instance, as
// discovered during the commissioning phase. In addition, it also
// returns the interface name discovered as primary.
func (environ *maasEnviron) getInstanceNetworkInterfaces(inst instance.Instance) (map[string]ifaceInfo, string, error) {
	maasInst := inst.(*maasInstance)
	maasObj := maasInst.maasObject
	result, err := maasObj.CallGet("details", nil)
	if err != nil {
		return nil, "", errors.Trace(err)
	}
	// Get the node's lldp / lshw details discovered at commissioning.
	data, err := result.GetBytes()
	if err != nil {
		return nil, "", errors.Trace(err)
	}
	var parsed map[string]interface{}
	if err := bson.Unmarshal(data, &parsed); err != nil {
		return nil, "", errors.Trace(err)
	}
	lshwData, ok := parsed["lshw"]
	if !ok {
		return nil, "", errors.Errorf("no hardware information available for node %q", inst.Id())
	}
	lshwXML, ok := lshwData.([]byte)
	if !ok {
		return nil, "", errors.Errorf("invalid hardware information for node %q", inst.Id())
	}
	// Now we have the lshw XML data, parse it to extract and return NICs.
	return extractInterfaces(inst, lshwXML)
}

type ifaceInfo struct {
	DeviceIndex   int
	InterfaceName string
	Disabled      bool
}

// extractInterfaces parses the XML output of lswh and extracts all
// network interfaces, returing a map MAC address to ifaceInfo, as
// well as the interface name discovered as primary.
func extractInterfaces(inst instance.Instance, lshwXML []byte) (map[string]ifaceInfo, string, error) {
	type Node struct {
		Id          string `xml:"id,attr"`
		Disabled    bool   `xml:"disabled,attr,omitempty"`
		Description string `xml:"description"`
		Serial      string `xml:"serial"`
		LogicalName string `xml:"logicalname"`
		Children    []Node `xml:"node"`
	}
	type List struct {
		Nodes []Node `xml:"node"`
	}
	var lshw List
	if err := xml.Unmarshal(lshwXML, &lshw); err != nil {
		return nil, "", errors.Annotatef(err, "cannot parse lshw XML details for node %q", inst.Id())
	}
	primaryIface := ""
	interfaces := make(map[string]ifaceInfo)
	var processNodes func(nodes []Node) error
	var baseIndex int
	processNodes = func(nodes []Node) error {
		for _, node := range nodes {
			if strings.HasPrefix(node.Id, "network") {
				index := baseIndex
				if strings.HasPrefix(node.Id, "network:") {
					// There is an index suffix, parse it.
					var err error
					index, err = strconv.Atoi(strings.TrimPrefix(node.Id, "network:"))
					if err != nil {
						return errors.Annotatef(err, "lshw output for node %q has invalid ID suffix for %q", inst.Id(), node.Id)
					}
				} else {
					baseIndex++
				}

				if primaryIface == "" && !node.Disabled {
					primaryIface = node.LogicalName
					logger.Debugf("node %q primary network interface is %q", inst.Id(), primaryIface)
				}
				interfaces[node.Serial] = ifaceInfo{
					DeviceIndex:   index,
					InterfaceName: node.LogicalName,
					Disabled:      node.Disabled,
				}
				if node.Disabled {
					logger.Debugf("node %q skipping disabled network interface %q", inst.Id(), node.LogicalName)
				}

			}
			if err := processNodes(node.Children); err != nil {
				return err
			}
		}
		return nil
	}
	err := processNodes(lshw.Nodes)
	return interfaces, primaryIface, err
}<|MERGE_RESOLUTION|>--- conflicted
+++ resolved
@@ -127,13 +127,9 @@
 		)
 		args.ContainerBridgeName = environs.DefaultBridgeName
 	} else {
-<<<<<<< HEAD
 		logger.Debugf(
 			"address allocation feature enabled; using static IPs for containers",
 		)
-=======
-		logger.Debugf("address allocation feature enabled; using static IPs for containers")
->>>>>>> 7a41df83
 	}
 
 	result, series, finalizer, err := common.BootstrapInstance(ctx, env, args)
