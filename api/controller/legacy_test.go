// Copyright 2016 Canonical Ltd.
// Licensed under the AGPLv3, see LICENCE file for details.

package controller_test

import (
	"fmt"
	"net"
	"time"

	"github.com/juju/pubsub"
	jc "github.com/juju/testing/checkers"
	"github.com/juju/utils/clock"
	gc "gopkg.in/check.v1"
	"gopkg.in/juju/names.v2"

	"github.com/juju/juju/api"
	"github.com/juju/juju/api/base"
	"github.com/juju/juju/api/controller"
	"github.com/juju/juju/apiserver"
	commontesting "github.com/juju/juju/apiserver/common/testing"
	"github.com/juju/juju/apiserver/observer"
	"github.com/juju/juju/apiserver/observer/fakeobserver"
	"github.com/juju/juju/apiserver/params"
	"github.com/juju/juju/constraints"
	"github.com/juju/juju/environs/config"
	jujutesting "github.com/juju/juju/juju/testing"
	"github.com/juju/juju/permission"
	"github.com/juju/juju/state"
	"github.com/juju/juju/state/multiwatcher"
	"github.com/juju/juju/testing"
	"github.com/juju/juju/testing/factory"
)

// legacySuite has the tests for the controller client-side facade
// which use JujuConnSuite. The plan is to gradually move these tests
// to Suite in controller_test.go.
type legacySuite struct {
	jujutesting.JujuConnSuite
	commontesting.BlockHelper
}

var _ = gc.Suite(&legacySuite{})

func (s *legacySuite) OpenAPI(c *gc.C) *controller.Client {
	return controller.NewClient(s.OpenControllerAPI(c))
}

func (s *legacySuite) TestAllModels(c *gc.C) {
	owner := names.NewUserTag("user@remote")
	s.Factory.MakeModel(c, &factory.ModelParams{
		Name: "first", Owner: owner}).Close()
	s.Factory.MakeModel(c, &factory.ModelParams{
		Name: "second", Owner: owner}).Close()

	sysManager := s.OpenAPI(c)
	defer sysManager.Close()
	envs, err := sysManager.AllModels()
	c.Assert(err, jc.ErrorIsNil)
	c.Assert(envs, gc.HasLen, 3)

	var obtained []string
	for _, env := range envs {
		obtained = append(obtained, fmt.Sprintf("%s/%s", env.Owner, env.Name))
	}
	expected := []string{
		"admin/controller",
		"user@remote/first",
		"user@remote/second",
	}
	c.Assert(obtained, jc.SameContents, expected)
}

func (s *legacySuite) TestModelConfig(c *gc.C) {
	sysManager := s.OpenAPI(c)
	defer sysManager.Close()
	cfg, err := sysManager.ModelConfig()
	c.Assert(err, jc.ErrorIsNil)
	c.Assert(cfg["name"], gc.Equals, "controller")
}

func (s *legacySuite) TestControllerConfig(c *gc.C) {
	sysManager := s.OpenAPI(c)
	defer sysManager.Close()
	cfg, err := sysManager.ControllerConfig()
	c.Assert(err, jc.ErrorIsNil)
	cfgFromDB, err := s.State.ControllerConfig()
	c.Assert(err, jc.ErrorIsNil)
	c.Assert(cfg["controller-uuid"], gc.Equals, cfgFromDB.ControllerUUID())
	c.Assert(int(cfg["state-port"].(float64)), gc.Equals, cfgFromDB.StatePort())
	c.Assert(int(cfg["api-port"].(float64)), gc.Equals, cfgFromDB.APIPort())
}

func (s *legacySuite) TestDestroyController(c *gc.C) {
	st := s.Factory.MakeModel(c, &factory.ModelParams{Name: "foo"})
	factory.NewFactory(st).MakeMachine(c, nil) // make it non-empty
	st.Close()

	sysManager := s.OpenAPI(c)
	defer sysManager.Close()
<<<<<<< HEAD
	err := sysManager.DestroyController(controller.DestroyControllerParams{})
	c.Assert(err, gc.ErrorMatches, `failed to destroy model: hosting 1 other models \(controller has hosted models\)`)
=======
	err := sysManager.DestroyController(false)
	c.Assert(err, gc.ErrorMatches, `failed to destroy model: hosting 1 other model \(controller has hosted models\)`)
>>>>>>> 4ba27904
}

func (s *legacySuite) TestListBlockedModels(c *gc.C) {
	err := s.State.SwitchBlockOn(state.ChangeBlock, "change block for controller")
	err = s.State.SwitchBlockOn(state.DestroyBlock, "destroy block for controller")
	c.Assert(err, jc.ErrorIsNil)

	sysManager := s.OpenAPI(c)
	defer sysManager.Close()
	results, err := sysManager.ListBlockedModels()
	c.Assert(err, jc.ErrorIsNil)
	c.Assert(results, jc.DeepEquals, []params.ModelBlockInfo{
		{
			Name:     "controller",
			UUID:     s.State.ModelUUID(),
			OwnerTag: s.AdminUserTag(c).String(),
			Blocks: []string{
				"BlockChange",
				"BlockDestroy",
			},
		},
	})
}

func (s *legacySuite) TestRemoveBlocks(c *gc.C) {
	s.State.SwitchBlockOn(state.DestroyBlock, "TestBlockDestroyModel")
	s.State.SwitchBlockOn(state.ChangeBlock, "TestChangeBlock")

	sysManager := s.OpenAPI(c)
	defer sysManager.Close()
	err := sysManager.RemoveBlocks()
	c.Assert(err, jc.ErrorIsNil)

	blocks, err := s.State.AllBlocksForController()
	c.Assert(err, jc.ErrorIsNil)
	c.Assert(blocks, gc.HasLen, 0)
}

func (s *legacySuite) TestWatchAllModels(c *gc.C) {
	// The WatchAllModels infrastructure is comprehensively tested
	// else. This test just ensure that the API calls work end-to-end.
	cons := constraints.MustParse("mem=4G")
	err := s.State.SetModelConstraints(cons)
	c.Assert(err, jc.ErrorIsNil)

	sysManager := s.OpenAPI(c)
	defer sysManager.Close()

	w, err := sysManager.WatchAllModels()
	c.Assert(err, jc.ErrorIsNil)
	defer func() {
		err := w.Stop()
		c.Assert(err, jc.ErrorIsNil)
	}()

	deltasC := make(chan []multiwatcher.Delta)
	go func() {
		deltas, err := w.Next()
		c.Assert(err, jc.ErrorIsNil)
		deltasC <- deltas
	}()

	select {
	case deltas := <-deltasC:
		c.Assert(deltas, gc.HasLen, 1)
		modelInfo := deltas[0].Entity.(*multiwatcher.ModelInfo)

		model, err := s.State.Model()
		c.Assert(err, jc.ErrorIsNil)
		cfg, err := model.Config()
		c.Assert(err, jc.ErrorIsNil)
		status, err := model.Status()
		c.Assert(err, jc.ErrorIsNil)

		// Resource tags are unmarshalled as map[string]interface{}
		// Convert to map[string]string for comparison.
		switch tags := modelInfo.Config[config.ResourceTagsKey].(type) {
		case map[string]interface{}:
			tagStrings := make(map[string]string)
			for tag, val := range tags {
				tagStrings[tag] = fmt.Sprintf("%v", val)
			}
			modelInfo.Config[config.ResourceTagsKey] = tagStrings
		}

		// Integer values are unmarshalled as float64 across
		// the (JSON) api boundary. Explicitly convert to int
		// for the following attributes.
		switch val := modelInfo.Config[config.NetBondReconfigureDelayKey].(type) {
		case float64:
			modelInfo.Config[config.NetBondReconfigureDelayKey] = int(val)
		}

		expectedStatus := multiwatcher.StatusInfo{
			Current: status.Status,
			Message: status.Message,
		}
		modelInfo.Status.Since = nil
		c.Assert(modelInfo.ModelUUID, gc.Equals, model.UUID())
		c.Assert(modelInfo.Name, gc.Equals, model.Name())
		c.Assert(modelInfo.Life, gc.Equals, multiwatcher.Life("alive"))
		c.Assert(modelInfo.Owner, gc.Equals, model.Owner().Id())
		c.Assert(modelInfo.ControllerUUID, gc.Equals, model.ControllerUUID())
		c.Assert(modelInfo.Config, jc.DeepEquals, cfg.AllAttrs())
		c.Assert(modelInfo.Status, jc.DeepEquals, expectedStatus)
		c.Assert(modelInfo.Constraints, jc.DeepEquals, cons)
	case <-time.After(testing.LongWait):
		c.Fatal("timed out")
	}
}

func (s *legacySuite) TestAPIServerCanShutdownWithOutstandingNext(c *gc.C) {

	lis, err := net.Listen("tcp", "localhost:0")
	c.Assert(err, jc.ErrorIsNil)

	statePool := state.NewStatePool(s.State)
	defer statePool.Close()

	srv, err := apiserver.NewServer(statePool, lis, apiserver.ServerConfig{
		Clock:           clock.WallClock,
		Cert:            testing.ServerCert,
		Key:             testing.ServerKey,
		Tag:             names.NewMachineTag("0"),
		Hub:             pubsub.NewStructuredHub(nil),
		DataDir:         c.MkDir(),
		LogDir:          c.MkDir(),
		NewObserver:     func() observer.Observer { return &fakeobserver.Instance{} },
		AutocertURL:     "https://0.1.2.3/no-autocert-here",
		RateLimitConfig: apiserver.DefaultRateLimitConfig(),
	})
	c.Assert(err, gc.IsNil)

	// Connect to the API server we've just started.
	apiInfo := s.APIInfo(c)
	apiInfo.Addrs = []string{lis.Addr().String()}
	apiInfo.ModelTag = names.ModelTag{}
	apiState, err := api.Open(apiInfo, api.DialOpts{})
	sysManager := controller.NewClient(apiState)
	defer sysManager.Close()

	w, err := sysManager.WatchAllModels()
	c.Assert(err, jc.ErrorIsNil)
	defer w.Stop()

	deltasC := make(chan struct{}, 2)
	go func() {
		defer close(deltasC)
		for {
			_, err := w.Next()
			if err != nil {
				return
			}
			deltasC <- struct{}{}
		}
	}()
	// Read the first event.
	select {
	case <-deltasC:
	case <-time.After(testing.LongWait):
		c.Fatal("timed out")
	}
	// Wait a little while for the Next call to actually arrive.
	time.Sleep(testing.ShortWait)

	// We should be able to close the server instance
	// even when there's an outstanding Next call.
	srvStopped := make(chan struct{})
	go func() {
		srv.Stop()
		close(srvStopped)
	}()

	select {
	case <-srvStopped:
	case <-time.After(testing.LongWait):
		c.Fatal("timed out waiting for server to stop")
	}

	// Check that the Next call has returned too.
	select {
	case _, ok := <-deltasC:
		if ok {
			c.Fatalf("got unexpected event from deltasC")
		}
	case <-time.After(testing.LongWait):
		c.Fatal("timed out")
	}
}

func (s *legacySuite) TestModelStatus(c *gc.C) {
	sysManager := s.OpenAPI(c)
	defer sysManager.Close()
	s.Factory.MakeMachine(c, nil)
	modelTag := s.State.ModelTag()
	results, err := sysManager.ModelStatus(modelTag)
	c.Assert(err, jc.ErrorIsNil)
	c.Assert(results, jc.DeepEquals, []base.ModelStatus{{
		UUID:               modelTag.Id(),
		TotalMachineCount:  1,
		HostedMachineCount: 1,
		ServiceCount:       0,
		Owner:              "admin",
		Life:               string(params.Alive),
		Machines:           []base.Machine{{Id: "0", InstanceId: "id-2", Status: "pending"}},
	}})
}

func (s *legacySuite) TestGetControllerAccess(c *gc.C) {
	controller := s.OpenAPI(c)
	defer controller.Close()
	err := controller.GrantController("fred@external", "add-model")
	c.Assert(err, jc.ErrorIsNil)
	access, err := controller.GetControllerAccess("fred@external")
	c.Assert(err, jc.ErrorIsNil)
	c.Assert(access, gc.Equals, permission.Access("add-model"))
}<|MERGE_RESOLUTION|>--- conflicted
+++ resolved
@@ -98,13 +98,8 @@
 
 	sysManager := s.OpenAPI(c)
 	defer sysManager.Close()
-<<<<<<< HEAD
 	err := sysManager.DestroyController(controller.DestroyControllerParams{})
-	c.Assert(err, gc.ErrorMatches, `failed to destroy model: hosting 1 other models \(controller has hosted models\)`)
-=======
-	err := sysManager.DestroyController(false)
 	c.Assert(err, gc.ErrorMatches, `failed to destroy model: hosting 1 other model \(controller has hosted models\)`)
->>>>>>> 4ba27904
 }
 
 func (s *legacySuite) TestListBlockedModels(c *gc.C) {
