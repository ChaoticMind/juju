--- conflicted
+++ resolved
@@ -532,9 +532,6 @@
 	return fc.err()
 }
 
-<<<<<<< HEAD
-func (fc *fakeConn) IngressRules(fwname string) ([]network.IngressRule, error) {
-=======
 func (fc *fakeConn) UpdateMetadata(key, value string, ids ...string) error {
 	fc.Calls = append(fc.Calls, fakeConnCall{
 		FuncName: "UpdateMetadata",
@@ -545,8 +542,7 @@
 	return fc.err()
 }
 
-func (fc *fakeConn) Ports(fwname string) ([]network.PortRange, error) {
->>>>>>> 8af1a5ac
+func (fc *fakeConn) IngressRules(fwname string) ([]network.IngressRule, error) {
 	fc.Calls = append(fc.Calls, fakeConnCall{
 		FuncName:     "Ports",
 		FirewallName: fwname,
