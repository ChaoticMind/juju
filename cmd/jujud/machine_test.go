--- conflicted
+++ resolved
@@ -907,11 +907,7 @@
 
 func (s *MachineWithCharmsSuite) SetUpTest(c *gc.C) {
 	s.CharmSuite.SetUpTest(c)
-<<<<<<< HEAD
-	s.PatchValue(&ensureMongoServer, func(string, string, params.StateServingInfo) error {
-=======
-	s.PatchValue(&ensureMongoServer, func(string, int, string, bool) error {
->>>>>>> 204bb024
+	s.PatchValue(&ensureMongoServer, func(string, string, params.StateServingInfo, bool) error {
 		return nil
 	})
 
