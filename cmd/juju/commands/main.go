--- conflicted
+++ resolved
@@ -82,29 +82,16 @@
 
     add-cloud           Adds a user-defined cloud to Juju.
     add-credential      Adds or replaces credentials for a cloud.
-<<<<<<< HEAD
+    add-model           Adds a hosted model.
     add-relation        Adds a relation between two applications.
     add-unit            Adds extra units of a deployed application.
     add-user            Adds a Juju user to a controller.
     bootstrap           Initializes a cloud environment.
-    add-model           Adds a hosted model.
+    controllers         Lists all controllers.
     deploy              Deploys a new application.
     expose              Makes an application publicly available over the network.
-    list-controllers    Lists all controllers.
-    list-models         Lists models a user can access on a controller.
+    models              Lists models a user can access on a controller.
     status              Displays the current status of Juju, applications, and units.
-=======
-    add-model           Adds a hosted model.
-    add-relation        Adds a relation between two services.
-    add-unit            Adds extra units of a deployed service.
-    add-user            Adds a Juju user to a controller.
-    bootstrap           Initializes a cloud environment.
-    controllers         Lists all controllers.
-    deploy              Deploys a new service.
-    expose              Makes a service publicly available over the network.
-    models              Lists models a user can access on a controller.
-    status              Displays the current status of Juju, services, and units.
->>>>>>> cfed667c
     switch              Selects or identifies the current controller and model.
 
 Example help commands:
