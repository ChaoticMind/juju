// Copyright 2013 Canonical Ltd.
// Licensed under the AGPLv3, see LICENCE file for details.

package state_test

import (
	jc "github.com/juju/testing/checkers"
	gc "gopkg.in/check.v1"

	"github.com/juju/juju/juju/testing"
	"github.com/juju/juju/network"
	"github.com/juju/juju/state"
	"github.com/juju/juju/testing/factory"
)

type AddressSuite struct{}

var _ = gc.Suite(&AddressSuite{})

func (s *AddressSuite) TestAddressConversion(c *gc.C) {
	netAddress := network.Address{
		Value:       "0.0.0.0",
		Type:        network.IPv4Address,
		NetworkName: "net",
		Scope:       network.ScopeUnknown,
	}
	state.AssertAddressConversion(c, netAddress)
}

func (s *AddressSuite) TestHostPortConversion(c *gc.C) {
	netAddress := network.Address{
		Value:       "0.0.0.0",
		Type:        network.IPv4Address,
		NetworkName: "net",
		Scope:       network.ScopeUnknown,
	}
	netHostPort := network.HostPort{netAddress, 4711}
	state.AssertHostPortConversion(c, netHostPort)
}

type ControllerAddressesSuite struct {
	testing.JujuConnSuite
}

var _ = gc.Suite(&ControllerAddressesSuite{})

func (s *ControllerAddressesSuite) SetUpTest(c *gc.C) {
	s.JujuConnSuite.SetUpTest(c)
	// Make sure there is a machine with manage state in existence.
	machine := s.Factory.MakeMachine(c, &factory.MachineParams{
		Jobs: []state.MachineJob{state.JobManageModel, state.JobHostUnits},
		Addresses: []network.Address{
			{Value: "192.168.2.144", Type: network.IPv4Address},
			{Value: "10.0.1.2", Type: network.IPv4Address},
		},
	})
	c.Logf("machine addresses: %#v", machine.Addresses())
}

func (s *ControllerAddressesSuite) TestControllerEnv(c *gc.C) {
	addresses, err := s.State.Addresses()
	c.Assert(err, jc.ErrorIsNil)
	c.Assert(addresses, jc.SameContents, []string{"10.0.1.2:1234"})
}

<<<<<<< HEAD
func (s *StateServerAddressesSuite) TestOtherEnv(c *gc.C) {
=======
func (s *ControllerAddressesSuite) TestOtherEnv(c *gc.C) {
>>>>>>> 1cd7ac8c
	st := s.Factory.MakeModel(c, nil)
	defer st.Close()
	addresses, err := st.Addresses()
	c.Assert(err, jc.ErrorIsNil)
	c.Assert(addresses, jc.SameContents, []string{"10.0.1.2:1234"})
}<|MERGE_RESOLUTION|>--- conflicted
+++ resolved
@@ -63,11 +63,7 @@
 	c.Assert(addresses, jc.SameContents, []string{"10.0.1.2:1234"})
 }
 
-<<<<<<< HEAD
-func (s *StateServerAddressesSuite) TestOtherEnv(c *gc.C) {
-=======
 func (s *ControllerAddressesSuite) TestOtherEnv(c *gc.C) {
->>>>>>> 1cd7ac8c
 	st := s.Factory.MakeModel(c, nil)
 	defer st.Close()
 	addresses, err := st.Addresses()
