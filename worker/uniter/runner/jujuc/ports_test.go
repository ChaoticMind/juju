// Copyright 2012, 2013 Canonical Ltd.
// Copyright 2014 Cloudbase Solutions SRL
// Licensed under the AGPLv3, see LICENCE file for details.

package jujuc_test

import (
	"strconv"
	"strings"

	"github.com/juju/cmd"
	jc "github.com/juju/testing/checkers"
	gc "gopkg.in/check.v1"

	"github.com/juju/juju/network"
	"github.com/juju/juju/testing"
	"github.com/juju/juju/worker/uniter/runner/jujuc"
)

type PortsSuite struct {
	ContextSuite
}

var _ = gc.Suite(&PortsSuite{})

var portsTests = []struct {
	cmd    []string
	expect []network.PortRange
}{
	{[]string{"open-port", "80"}, makeRanges("80/tcp")},
	{[]string{"open-port", "99/tcp"}, makeRanges("80/tcp", "99/tcp")},
	{[]string{"open-port", "100-200"}, makeRanges("80/tcp", "99/tcp", "100-200/tcp")},
	{[]string{"open-port", "443/udp"}, makeRanges("80/tcp", "99/tcp", "100-200/tcp", "443/udp")},
	{[]string{"close-port", "80/TCP"}, makeRanges("99/tcp", "100-200/tcp", "443/udp")},
	{[]string{"close-port", "100-200/tcP"}, makeRanges("99/tcp", "443/udp")},
	{[]string{"close-port", "443"}, makeRanges("99/tcp", "443/udp")},
	{[]string{"close-port", "443/udp"}, makeRanges("99/tcp")},
	{[]string{"open-port", "123/udp"}, makeRanges("99/tcp", "123/udp")},
	{[]string{"close-port", "9999/UDP"}, makeRanges("99/tcp", "123/udp")},
}

func makeRanges(stringRanges ...string) []network.PortRange {
	var results []network.PortRange
	for _, s := range stringRanges {
		if strings.Contains(s, "-") {
			parts := strings.Split(s, "-")
			fromPort, _ := strconv.Atoi(parts[0])
			parts = strings.Split(parts[1], "/")
			toPort, _ := strconv.Atoi(parts[0])
			proto := parts[1]
			results = append(results, network.PortRange{
				FromPort: fromPort,
				ToPort:   toPort,
				Protocol: proto,
			})
		} else {
			parts := strings.Split(s, "/")
			port, _ := strconv.Atoi(parts[0])
			proto := parts[1]
			results = append(results, network.PortRange{
				FromPort: port,
				ToPort:   port,
				Protocol: proto,
			})
		}
	}
	network.SortPortRanges(results)
	return results
}

func (s *PortsSuite) TestOpenClose(c *gc.C) {
	hctx := s.GetHookContext(c, -1, "")
	for _, t := range portsTests {
		com, err := jujuc.NewCommand(hctx, cmdString(t.cmd[0]))
		c.Assert(err, jc.ErrorIsNil)
		ctx := testing.Context(c)
		code := cmd.Main(com, ctx, t.cmd[1:])
		c.Assert(code, gc.Equals, 0)
		c.Assert(bufferString(ctx.Stdout), gc.Equals, "")
		c.Assert(bufferString(ctx.Stderr), gc.Equals, "")
<<<<<<< HEAD
		hctx.CheckPorts(c, t.expect)
=======
		hctx.info.CheckPorts(c, t.expect)
>>>>>>> 161bc1ab
	}
}

var badPortsTests = []struct {
	args []string
	err  string
}{
	{nil, "no port or range specified"},
	{[]string{"0"}, `port must be in the range \[1, 65535\]; got "0"`},
	{[]string{"65536"}, `port must be in the range \[1, 65535\]; got "65536"`},
	{[]string{"two"}, `expected <port>\[/<protocol>\] or <from>-<to>\[/<protocol>\]; got "two"`},
	{[]string{"80/http"}, `protocol must be "tcp" or "udp"; got "http"`},
	{[]string{"blah/blah/blah"}, `expected <port>\[/<protocol>\] or <from>-<to>\[/<protocol>\]; got "blah/blah/blah"`},
	{[]string{"123", "haha"}, `unrecognized args: \["haha"\]`},
	{[]string{"1-0"}, `invalid port range 1-0/tcp; expected fromPort <= toPort`},
	{[]string{"-42"}, `flag provided but not defined: -4`},
	{[]string{"99999/UDP"}, `port must be in the range \[1, 65535\]; got "99999"`},
	{[]string{"9999/foo"}, `protocol must be "tcp" or "udp"; got "foo"`},
	{[]string{"80-90/http"}, `protocol must be "tcp" or "udp"; got "http"`},
	{[]string{"20-10/tcp"}, `invalid port range 20-10/tcp; expected fromPort <= toPort`},
}

func (s *PortsSuite) TestBadArgs(c *gc.C) {
	for _, name := range []string{"open-port", "close-port"} {
		for _, t := range badPortsTests {
			hctx := s.GetHookContext(c, -1, "")
			com, err := jujuc.NewCommand(hctx, cmdString(name))
			c.Assert(err, jc.ErrorIsNil)
			err = testing.InitCommand(com, t.args)
			c.Assert(err, gc.ErrorMatches, t.err)
		}
	}
}

func (s *PortsSuite) TestHelp(c *gc.C) {
	hctx := s.GetHookContext(c, -1, "")
	open, err := jujuc.NewCommand(hctx, cmdString("open-port"))
	c.Assert(err, jc.ErrorIsNil)
	flags := testing.NewFlagSet()
	c.Assert(string(open.Info().Help(flags)), gc.Equals, `
usage: open-port <port>[/<protocol>] or <from>-<to>[/<protocol>]
purpose: register a port or range to open

The port range will only be open while the service is exposed.
`[1:])

	close, err := jujuc.NewCommand(hctx, cmdString("close-port"))
	c.Assert(err, jc.ErrorIsNil)
	c.Assert(string(close.Info().Help(flags)), gc.Equals, `
usage: close-port <port>[/<protocol>] or <from>-<to>[/<protocol>]
purpose: ensure a port or range is always closed
`[1:])
}

// Since the deprecation warning gets output during Run, we really need
// some valid commands to run
var portsFormatDeprectaionTests = []struct {
	cmd []string
}{
	{[]string{"open-port", "--format", "foo", "80"}},
	{[]string{"close-port", "--format", "foo", "80/TCP"}},
}

func (s *PortsSuite) TestOpenCloseDeprecation(c *gc.C) {
	hctx := s.GetHookContext(c, -1, "")
	for _, t := range portsFormatDeprectaionTests {
		name := t.cmd[0]
		com, err := jujuc.NewCommand(hctx, cmdString(name))
		c.Assert(err, jc.ErrorIsNil)
		ctx := testing.Context(c)
		code := cmd.Main(com, ctx, t.cmd[1:])
		c.Assert(code, gc.Equals, 0)
		c.Assert(testing.Stdout(ctx), gc.Equals, "")
		c.Assert(testing.Stderr(ctx), gc.Equals, "--format flag deprecated for command \""+name+"\"")
	}
}<|MERGE_RESOLUTION|>--- conflicted
+++ resolved
@@ -78,11 +78,7 @@
 		c.Assert(code, gc.Equals, 0)
 		c.Assert(bufferString(ctx.Stdout), gc.Equals, "")
 		c.Assert(bufferString(ctx.Stderr), gc.Equals, "")
-<<<<<<< HEAD
-		hctx.CheckPorts(c, t.expect)
-=======
 		hctx.info.CheckPorts(c, t.expect)
->>>>>>> 161bc1ab
 	}
 }
 
