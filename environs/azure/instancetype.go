// Copyright 2013 Canonical Ltd.
// Licensed under the AGPLv3, see LICENCE file for details.

package azure

import (
	"fmt"
	"sort"

	"launchpad.net/gwacl"

	"launchpad.net/juju-core/constraints"
	"launchpad.net/juju-core/environs/imagemetadata"
	"launchpad.net/juju-core/environs/instances"
	"launchpad.net/juju-core/environs/simplestreams"
)

// preferredTypes is a list of machine types, in order of preference so that
// the first type that matches a set of hardware constraints is also the best
// (cheapest) fit for those constraints.  Or if your constraint is a maximum
// price you're willing to pay, your best match is the last type that falls
// within your threshold price.
type preferredTypes []*gwacl.RoleSize

// preferredTypes implements sort.Interface.
var _ sort.Interface = (*preferredTypes)(nil)

// newPreferredTypes creates a preferredTypes based on the given slice of
// RoleSize objects.  It will hold pointers to the elements of that slice.
func newPreferredTypes(availableTypes []gwacl.RoleSize) preferredTypes {
	types := make(preferredTypes, len(availableTypes))
	for index := range availableTypes {
		types[index] = &availableTypes[index]
	}
	sort.Sort(&types)
	return types
}

// Len is specified in sort.Interface.
func (types *preferredTypes) Len() int {
	return len(*types)
}

// Less is specified in sort.Interface.
func (types *preferredTypes) Less(i, j int) bool {
	// All we care about for now is cost.  If at some point Azure offers
	// different tradeoffs for the same price, we may need a tie-breaker.
	return (*types)[i].Cost < (*types)[j].Cost
}

// Swap is specified in sort.Interface.
func (types *preferredTypes) Swap(i, j int) {
	firstPtr := &(*types)[i]
	secondPtr := &(*types)[j]
	*secondPtr, *firstPtr = *firstPtr, *secondPtr
}

// suffices returns whether the given value is high enough to meet the
// required value, if any.  If "required" is nil, there is no requirement
// and so any given value will do.
//
// This is a method only to limit namespace pollution.  It ignores the receiver.
func (*preferredTypes) suffices(given uint64, required *uint64) bool {
	return required == nil || given >= *required
}

// satisfies returns whether the given machine type is enough to satisfy
// the given constraints.  (It doesn't matter if it's overkill; all that
// matters here is whether the machine type is good enough.)
//
// This is a method only to limit namespace pollution.  It ignores the receiver.
func (types *preferredTypes) satisfies(machineType *gwacl.RoleSize, constraint constraints.Value) bool {
	// gwacl does not model CPU power yet, although Azure does have the
	// option of a shared core (for ExtraSmall instances).  For now we
	// just pretend that's a full-fledged core.
	return types.suffices(machineType.CpuCores, constraint.CpuCores) &&
		types.suffices(machineType.Mem, constraint.Mem)
}

const defaultMem = 1 * gwacl.GB

// If you specify no constraints at all, you're going to get the smallest
// instance type available.  In practice that one's a bit small.  So unless
// the constraints are deliberately set lower, this gives you a set of
// baseline constraints that are just slightly more ambitious than that.
func defaultToBaselineSpec(constraint constraints.Value) constraints.Value {
	result := constraint
	if result.Mem == nil {
		var value uint64 = defaultMem
		result.Mem = &value
	}
	return result
}

// selectMachineType returns the Azure machine type that best matches the
// supplied instanceConstraint.
func selectMachineType(availableTypes []gwacl.RoleSize, constraint constraints.Value) (*gwacl.RoleSize, error) {
	types := newPreferredTypes(availableTypes)
	for _, machineType := range types {
		if types.satisfies(machineType, constraint) {
			return machineType, nil
		}
	}
	return nil, fmt.Errorf("no machine type matches constraints %v", constraint)
}

<<<<<<< HEAD
// baseURLs specifies where we look for simplestreams information.  It's just
// the central database, but this may become more configurable.  This variable
// is here as a placeholder, but also as an injection point for tests.
var baseURLs = []string{simplestreams.DefaultBaseURL}
=======
// baseURLs specifies where we look for simplestreams information.  It contains
// the central databases for the released and daily streams, but this may
// become more configurable.  This variable is here as a placeholder, but also
// as an injection point for tests.
var baseURLs = []string{
	imagemetadata.DefaultBaseURL,
	"http://cloud-images.ubuntu.com/daily",
}
>>>>>>> 91e1e380

// getEndpoint returns the simplestreams endpoint to use for the given Azure
// location (e.g. West Europe or China North).
func getEndpoint(location string) string {
	// Simplestreams uses the management-API endpoint for the image, not
	// the base managent API URL.
	return gwacl.GetEndpoint(location).ManagementAPI()
}

// As long as this code only supports the default simplestreams
// database, which is always signed, there is no point in accepting
// unsigned metadata.
//
// For tests, however, unsigned data is more convenient.  They can override
// this setting.
var signedImageDataOnly = true

// fetchImageMetadata is a pointer to the imagemetadata.Fetch function.  It's
// only needed as an injection point where tests can substitute fakes.
var fetchImageMetadata = imagemetadata.Fetch

// findMatchingImages queries simplestreams for OS images that match the given
// requirements.
//
// If it finds no matching images, that's an error.
func findMatchingImages(location, series, stream string, arches []string) ([]*imagemetadata.ImageMetadata, error) {
	endpoint := getEndpoint(location)
	constraint := imagemetadata.NewImageConstraint(simplestreams.LookupParams{
		CloudSpec: simplestreams.CloudSpec{location, endpoint},
		Series:    series,
		Arches:    arches,
<<<<<<< HEAD
	})
	indexPath := simplestreams.DefaultIndexPath
	images, err := fetchImageMetadata(baseURLs, indexPath, constraint, signedImageDataOnly)
=======
		Stream:    stream,
	}
	indexPath := imagemetadata.DefaultIndexPath
	images, err := fetchImageMetadata(baseURLs, indexPath, &constraint, signedImageDataOnly)
>>>>>>> 91e1e380
	if err != nil {
		return nil, err
	}
	if len(images) == 0 {
		return nil, fmt.Errorf("no OS images found for location %q, series %q, architectures %q (and endpoint: %q)", location, series, arches, endpoint)
	}
	return images, nil
}

// newInstanceType creates an InstanceType based on a gwacl.RoleSize.
func newInstanceType(roleSize gwacl.RoleSize) instances.InstanceType {
	vtype := "Hyper-V"
	// Actually Azure has shared and dedicated CPUs, but gwacl doesn't
	// model that distinction yet.
	var cpuPower uint64 = 100

	return instances.InstanceType{
		Id:       roleSize.Name,
		Name:     roleSize.Name,
		Arches:   architectures,
		CpuCores: roleSize.CpuCores,
		Mem:      roleSize.Mem,
		Cost:     roleSize.Cost,
		VType:    &vtype,
		CpuPower: &cpuPower,
	}
}

// listInstanceTypes describes the available instance types based on a
// description in gwacl's terms.
func listInstanceTypes(roleSizes []gwacl.RoleSize) []instances.InstanceType {
	types := make([]instances.InstanceType, len(roleSizes))
	for index, roleSize := range roleSizes {
		types[index] = newInstanceType(roleSize)
	}
	return types
}

// findInstanceSpec returns the InstanceSpec that best satisfies the supplied
// InstanceConstraint.
func findInstanceSpec(stream string, constraint instances.InstanceConstraint) (*instances.InstanceSpec, error) {
	constraint.Constraints = defaultToBaselineSpec(constraint.Constraints)
	imageData, err := findMatchingImages(constraint.Region, constraint.Series, stream, constraint.Arches)
	if err != nil {
		return nil, err
	}
	images := instances.ImageMetadataToImages(imageData)
	instanceTypes := listInstanceTypes(gwacl.RoleSizes)
	return instances.FindInstanceSpec(images, &constraint, instanceTypes)
}<|MERGE_RESOLUTION|>--- conflicted
+++ resolved
@@ -104,21 +104,14 @@
 	return nil, fmt.Errorf("no machine type matches constraints %v", constraint)
 }
 
-<<<<<<< HEAD
-// baseURLs specifies where we look for simplestreams information.  It's just
-// the central database, but this may become more configurable.  This variable
-// is here as a placeholder, but also as an injection point for tests.
-var baseURLs = []string{simplestreams.DefaultBaseURL}
-=======
 // baseURLs specifies where we look for simplestreams information.  It contains
 // the central databases for the released and daily streams, but this may
 // become more configurable.  This variable is here as a placeholder, but also
 // as an injection point for tests.
 var baseURLs = []string{
-	imagemetadata.DefaultBaseURL,
+	simplestreams.DefaultBaseURL,
 	"http://cloud-images.ubuntu.com/daily",
 }
->>>>>>> 91e1e380
 
 // getEndpoint returns the simplestreams endpoint to use for the given Azure
 // location (e.g. West Europe or China North).
@@ -150,16 +143,10 @@
 		CloudSpec: simplestreams.CloudSpec{location, endpoint},
 		Series:    series,
 		Arches:    arches,
-<<<<<<< HEAD
+		Stream:    stream,
 	})
 	indexPath := simplestreams.DefaultIndexPath
 	images, err := fetchImageMetadata(baseURLs, indexPath, constraint, signedImageDataOnly)
-=======
-		Stream:    stream,
-	}
-	indexPath := imagemetadata.DefaultIndexPath
-	images, err := fetchImageMetadata(baseURLs, indexPath, &constraint, signedImageDataOnly)
->>>>>>> 91e1e380
 	if err != nil {
 		return nil, err
 	}
