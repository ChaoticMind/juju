--- conflicted
+++ resolved
@@ -5,13 +5,9 @@
 
 import (
 	"encoding/base64"
-<<<<<<< HEAD
 	"io"
 	"io/ioutil"
-=======
-	"io/ioutil"
 	"path/filepath"
->>>>>>> 2fb49bdc
 
 	jc "github.com/juju/testing/checkers"
 	gc "launchpad.net/gocheck"
@@ -19,29 +15,20 @@
 
 	"launchpad.net/juju-core/agent"
 	"launchpad.net/juju-core/agent/mongo"
-<<<<<<< HEAD
 	"launchpad.net/juju-core/cmd"
 	"launchpad.net/juju-core/constraints"
 	"launchpad.net/juju-core/environs"
 	"launchpad.net/juju-core/environs/config"
 	"launchpad.net/juju-core/environs/configstore"
 	envtesting "launchpad.net/juju-core/environs/testing"
-=======
-	"launchpad.net/juju-core/constraints"
-	"launchpad.net/juju-core/environs"
-	"launchpad.net/juju-core/environs/cloudinit"
-	"launchpad.net/juju-core/environs/config"
->>>>>>> 2fb49bdc
 	"launchpad.net/juju-core/errors"
 	"launchpad.net/juju-core/instance"
 	jujutesting "launchpad.net/juju-core/juju/testing"
 	"launchpad.net/juju-core/provider/dummy"
 	"launchpad.net/juju-core/state"
-	"launchpad.net/juju-core/state/api"
 	"launchpad.net/juju-core/state/api/params"
 	"launchpad.net/juju-core/testing"
 	"launchpad.net/juju-core/testing/testbase"
-	"launchpad.net/juju-core/tools"
 	"launchpad.net/juju-core/utils"
 	"launchpad.net/juju-core/version"
 )
@@ -53,17 +40,11 @@
 type BootstrapSuite struct {
 	testbase.LoggingSuite
 	testing.MgoSuite
-<<<<<<< HEAD
+	envcfg          string
+	instanceId      instance.Id
 	dataDir         string
 	logDir          string
 	fakeEnsureMongo fakeEnsure
-	testConfig      string
-=======
-	envcfg     string
-	instanceId instance.Id
-	dataDir    string
-	logDir     string
->>>>>>> 2fb49bdc
 }
 
 var _ = gc.Suite(&BootstrapSuite{})
@@ -89,8 +70,6 @@
 	return nil
 }
 
-const bootstrapInstanceId = "only-0"
-
 func (s *BootstrapSuite) SetUpSuite(c *gc.C) {
 	s.PatchValue(&ensureMongoServer, s.fakeEnsureMongo.fakeEnsureMongo)
 	s.PatchValue(&maybeInitiateMongoServer, s.fakeEnsureMongo.fakeInitiateMongo)
@@ -111,44 +90,10 @@
 	s.MgoSuite.SetUpTest(c)
 	s.dataDir = c.MkDir()
 	s.logDir = c.MkDir()
-<<<<<<< HEAD
 	s.fakeEnsureMongo = fakeEnsure{}
-=======
-
-	provider, err := environs.Provider("dummy")
-	c.Assert(err, gc.IsNil)
-	cfg, err := config.New(config.UseDefaults, dummy.SampleConfig())
-	c.Assert(err, gc.IsNil)
-	env, err := provider.Prepare(testing.Context(c), cfg)
-	c.Assert(err, gc.IsNil)
-	inst, _, err := env.StartInstance(environs.StartInstanceParams{
-		MachineConfig: &cloudinit.MachineConfig{
-			MachineId:    "0",
-			MachineNonce: state.BootstrapNonce,
-			StateInfo: &state.Info{
-				Tag: "machine-0",
-			},
-			APIInfo: &api.Info{
-				Tag: "machine-0",
-			},
-		},
-		Tools: []*tools.Tools{&tools.Tools{Version: version.Current}},
-	})
-	c.Assert(err, gc.IsNil)
-	s.instanceId = inst.Id()
-	attrs := testing.Attrs(env.Config().AllAttrs())
-	attrs = attrs.Merge(
-		testing.Attrs{
-			"state-server":  false,
-			"agent-version": "3.4.5",
-		},
-	).Delete("admin-secret", "ca-private-key")
-	s.envcfg = b64yaml(attrs).encode()
->>>>>>> 2fb49bdc
 }
 
 func (s *BootstrapSuite) TearDownTest(c *gc.C) {
-	dummy.Reset()
 	s.MgoSuite.TearDownTest(c)
 	s.LoggingSuite.TearDownTest(c)
 }
@@ -198,17 +143,14 @@
 	c.Assert(err, gc.IsNil)
 
 	cmd = &BootstrapCommand{}
+
 	err = testing.InitCommand(cmd, append([]string{"--data-dir", s.dataDir}, args...))
 	return machineConf, cmd, err
 }
 
 func (s *BootstrapSuite) TestInitializeEnvironment(c *gc.C) {
 	hw := instance.MustParseHardware("arch=amd64 mem=8G")
-<<<<<<< HEAD
-	_, cmd, err := s.initBootstrapCommand(c, nil, "--env-config", s.testConfig, "--instance-id", bootstrapInstanceId, "--hardware", hw.String())
-=======
 	_, cmd, err := s.initBootstrapCommand(c, nil, "--env-config", s.envcfg, "--instance-id", string(s.instanceId), "--hardware", hw.String())
->>>>>>> 2fb49bdc
 	c.Assert(err, gc.IsNil)
 	err = cmd.Run(nil)
 	c.Assert(err, gc.IsNil)
@@ -226,11 +168,7 @@
 
 	instid, err := machines[0].InstanceId()
 	c.Assert(err, gc.IsNil)
-<<<<<<< HEAD
-	c.Assert(instid, gc.Equals, instance.Id(bootstrapInstanceId))
-=======
 	c.Assert(instid, gc.Equals, instance.Id(string(s.instanceId)))
->>>>>>> 2fb49bdc
 
 	stateHw, err := machines[0].HardwareCharacteristics()
 	c.Assert(err, gc.IsNil)
@@ -245,13 +183,8 @@
 func (s *BootstrapSuite) TestSetConstraints(c *gc.C) {
 	tcons := constraints.Value{Mem: uint64p(2048), CpuCores: uint64p(2)}
 	_, cmd, err := s.initBootstrapCommand(c, nil,
-<<<<<<< HEAD
-		"--env-config", s.testConfig,
-		"--instance-id", bootstrapInstanceId,
-=======
 		"--env-config", s.envcfg,
 		"--instance-id", string(s.instanceId),
->>>>>>> 2fb49bdc
 		"--constraints", tcons.String(),
 	)
 	c.Assert(err, gc.IsNil)
@@ -285,12 +218,7 @@
 	expectedJobs := []state.MachineJob{
 		state.JobManageEnviron, state.JobHostUnits,
 	}
-<<<<<<< HEAD
-
-	_, cmd, err := s.initBootstrapCommand(c, nil, "--env-config", s.testConfig, "--instance-id", bootstrapInstanceId)
-=======
 	_, cmd, err := s.initBootstrapCommand(c, nil, "--env-config", s.envcfg, "--instance-id", string(s.instanceId))
->>>>>>> 2fb49bdc
 	c.Assert(err, gc.IsNil)
 	err = cmd.Run(nil)
 	c.Assert(err, gc.IsNil)
@@ -309,11 +237,7 @@
 
 func (s *BootstrapSuite) TestConfiguredMachineJobs(c *gc.C) {
 	jobs := []params.MachineJob{params.JobManageEnviron}
-<<<<<<< HEAD
-	_, cmd, err := s.initBootstrapCommand(c, jobs, "--env-config", s.testConfig, "--instance-id", bootstrapInstanceId)
-=======
 	_, cmd, err := s.initBootstrapCommand(c, jobs, "--env-config", s.envcfg, "--instance-id", string(s.instanceId))
->>>>>>> 2fb49bdc
 	c.Assert(err, gc.IsNil)
 	err = cmd.Run(nil)
 	c.Assert(err, gc.IsNil)
@@ -365,11 +289,7 @@
 }
 
 func (s *BootstrapSuite) TestInitialPassword(c *gc.C) {
-<<<<<<< HEAD
-	machineConf, cmd, err := s.initBootstrapCommand(c, nil, "--env-config", s.testConfig, "--instance-id", bootstrapInstanceId)
-=======
 	machineConf, cmd, err := s.initBootstrapCommand(c, nil, "--env-config", s.envcfg, "--instance-id", string(s.instanceId))
->>>>>>> 2fb49bdc
 	c.Assert(err, gc.IsNil)
 
 	err = cmd.Run(nil)
@@ -498,10 +418,11 @@
 	maybePanic(err)
 
 	envtesting.MustUploadFakeTools(env.Storage())
-	_, _, err = jujutesting.StartInstance(env, "0")
+	inst, _, err := jujutesting.StartInstance(env, "0")
 	maybePanic(err)
-	s.testConfig = b64yaml(env.Config().AllAttrs()).encode()
-}
+	s.instanceId = inst.Id()
+	s.envcfg = b64yaml(env.Config().AllAttrs()).encode()
+
 
 func nullContext() *cmd.Context {
 	ctx, _ := cmd.DefaultContext()
@@ -519,13 +440,10 @@
 		panic(err)
 	}
 	return base64.StdEncoding.EncodeToString(data)
-<<<<<<< HEAD
 }
 
 func maybePanic(err error) {
 	if err != nil {
 		panic(err)
 	}
-=======
->>>>>>> 2fb49bdc
 }