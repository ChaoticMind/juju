--- conflicted
+++ resolved
@@ -5,10 +5,6 @@
 
 import (
 	"github.com/juju/errors"
-<<<<<<< HEAD
-	"github.com/juju/names"
-=======
->>>>>>> ab7fdb5c
 	jc "github.com/juju/testing/checkers"
 	gc "gopkg.in/check.v1"
 
@@ -74,42 +70,14 @@
 	c.Assert(err, gc.ErrorMatches, "expected 1 result, got 2")
 }
 
-<<<<<<< HEAD
-func (s *usermanagerSuite) TestDeactivateUser(c *gc.C) {
-	user := s.Factory.MakeUser(c, &factory.UserParams{Name: "foobar"})
-
-	err := s.usermanager.DeactivateUser(user.UserTag())
-=======
 func (s *usermanagerSuite) TestDisableUser(c *gc.C) {
 	user := s.Factory.MakeUser(c, &factory.UserParams{Name: "foobar"})
 
 	err := s.usermanager.DisableUser(user.Name())
->>>>>>> ab7fdb5c
 	c.Assert(err, gc.IsNil)
 
 	err = user.Refresh()
 	c.Assert(err, gc.IsNil)
-<<<<<<< HEAD
-	c.Assert(user.IsDeactivated(), jc.IsTrue)
-}
-
-func (s *usermanagerSuite) TestActivateUser(c *gc.C) {
-	user := s.Factory.MakeUser(c, &factory.UserParams{Name: "foobar"})
-	err := user.Deactivate()
-	c.Assert(err, gc.IsNil)
-
-	err = s.usermanager.ActivateUser(user.UserTag())
-	c.Assert(err, gc.IsNil)
-
-	err = user.Refresh()
-	c.Assert(err, gc.IsNil)
-	c.Assert(user.IsDeactivated(), jc.IsFalse)
-}
-
-func (s *usermanagerSuite) TestCantRemoveAdminUser(c *gc.C) {
-	err := s.usermanager.DeactivateUser(s.AdminUserTag(c))
-	c.Assert(err, gc.ErrorMatches, "failed to deactivate user: cannot deactivate initial environment owner")
-=======
 	c.Assert(user.IsDisabled(), jc.IsTrue)
 }
 
@@ -137,18 +105,13 @@
 func (s *usermanagerSuite) TestCantRemoveAdminUser(c *gc.C) {
 	err := s.usermanager.DisableUser(s.AdminUserTag(c).Name())
 	c.Assert(err, gc.ErrorMatches, "failed to disable user: cannot disable state server environment owner")
->>>>>>> ab7fdb5c
 }
 
 func (s *usermanagerSuite) TestUserInfo(c *gc.C) {
 	user := s.Factory.MakeUser(c, &factory.UserParams{
 		Name: "foobar", DisplayName: "Foo Bar"})
 
-<<<<<<< HEAD
-	obtained, err := s.usermanager.UserInfo([]names.UserTag{user.UserTag()}, true)
-=======
 	obtained, err := s.usermanager.UserInfo([]string{"foobar"}, usermanager.AllUsers)
->>>>>>> ab7fdb5c
 	c.Assert(err, gc.IsNil)
 	expected := []params.UserInfo{
 		{
@@ -174,11 +137,7 @@
 			return errors.New("wrong result type")
 		},
 	)
-<<<<<<< HEAD
-	obtained, err := s.usermanager.UserInfo(nil, false)
-=======
 	obtained, err := s.usermanager.UserInfo(nil, usermanager.AllUsers)
->>>>>>> ab7fdb5c
 	c.Assert(err, gc.IsNil)
 
 	expected := []params.UserInfo{
@@ -201,14 +160,7 @@
 			return errors.New("wrong result type")
 		},
 	)
-<<<<<<< HEAD
-	_, err := s.usermanager.UserInfo([]names.UserTag{
-		names.NewLocalUserTag("foo"),
-		names.NewLocalUserTag("bar"),
-	}, false)
-=======
 	_, err := s.usermanager.UserInfo([]string{"foo", "bar"}, usermanager.AllUsers)
->>>>>>> ab7fdb5c
 	c.Assert(err, gc.ErrorMatches, "foo: first error, bar: second error")
 }
 
