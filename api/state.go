--- conflicted
+++ resolved
@@ -343,16 +343,15 @@
 	return rsyslog.NewState(st)
 }
 
-<<<<<<< HEAD
-// Converter returns access to the Converter API
-func (st *State) Converter() *converter.State {
-	return converter.NewState(st)
-=======
 // ServerVersion holds the version of the API server that we are connected to.
 // It is possible that this version is Zero if the server does not report this
 // during login. The second result argument indicates if the version number is
 // set.
 func (st *State) ServerVersion() (version.Number, bool) {
 	return st.serverVersion, st.serverVersion != version.Zero
->>>>>>> 2a415a92
+}
+
+// Converter returns access to the Converter API
+func (st *State) Converter() *converter.State {
+	return converter.NewState(st)
 }