// Copyright 2013 Canonical Ltd.
// Licensed under the AGPLv3, see LICENCE file for details.

package environs_test

import (
	"path"
	"time"

	"github.com/juju/names"
	jc "github.com/juju/testing/checkers"
	"github.com/juju/utils"
	goyaml "gopkg.in/yaml.v1"
	gc "launchpad.net/gocheck"

	"github.com/juju/juju/agent"
	"github.com/juju/juju/cert"
	coreCloudinit "github.com/juju/juju/cloudinit"
	"github.com/juju/juju/environmentserver/authentication"
	"github.com/juju/juju/environs"
	"github.com/juju/juju/environs/cloudinit"
	"github.com/juju/juju/environs/config"
	"github.com/juju/juju/juju/osenv"
	"github.com/juju/juju/juju/paths"
	"github.com/juju/juju/mongo"
	"github.com/juju/juju/provider/dummy"
	"github.com/juju/juju/state/api"
	"github.com/juju/juju/state/api/params"
	"github.com/juju/juju/testing"
	"github.com/juju/juju/tools"
	"github.com/juju/juju/version"
)

// dummySampleConfig returns the dummy sample config without
// the state server configured.
// will not run a state server.
func dummySampleConfig() testing.Attrs {
	return dummy.SampleConfig().Merge(testing.Attrs{
		"state-server": false,
	})
}

type CloudInitSuite struct {
	testing.BaseSuite
}

var _ = gc.Suite(&CloudInitSuite{})

func must(s string, err error) string {
	if err != nil {
		panic(err)
	}
	return s
}

var logDir = must(paths.LogDir("precise"))
var cloudInitOutputLog = path.Join(logDir, "cloud-init-output.log")

func (s *CloudInitSuite) TestFinishInstanceConfig(c *gc.C) {

	userTag := names.NewUserTag("not-touched")
<<<<<<< HEAD
	attrs := dummySampleConfig().Merge(testing.Attrs{
		"authorized-keys": "we-are-the-keys",
	})
	cfg, err := config.New(config.NoDefaults, attrs)
	c.Assert(err, gc.IsNil)
	mcfg := &cloudinit.MachineConfig{
		MongoInfo: &authentication.MongoInfo{Tag: userTag},
		APIInfo:   &api.Info{Tag: userTag},
	}
	err = environs.FinishMachineConfig(mcfg, cfg)
	c.Assert(err, gc.IsNil)
	c.Assert(mcfg, jc.DeepEquals, &cloudinit.MachineConfig{
=======

	expectedMcfg := &cloudinit.MachineConfig{
>>>>>>> 52c2ebe5
		AuthorizedKeys: "we-are-the-keys",
		AgentEnvironment: map[string]string{
			agent.ProviderType:  "dummy",
			agent.ContainerType: "",
		},
		MongoInfo: &authentication.MongoInfo{Tag: userTag},
		APIInfo:   &api.Info{Tag: userTag},
		DisableSSLHostnameVerification: false,
		PreferIPv6:                     true,
		EnableOSRefreshUpdate:          true,
		EnableOSUpgrade:                true,
	}

	cfg, err := config.New(config.NoDefaults, dummySampleConfig().Merge(testing.Attrs{
		"authorized-keys": "we-are-the-keys",
	}))
	c.Assert(err, gc.IsNil)

	mcfg := &cloudinit.MachineConfig{
		MongoInfo: &authentication.MongoInfo{Tag: userTag},
		APIInfo:   &api.Info{Tag: userTag},
	}
	err = environs.FinishMachineConfig(mcfg, cfg)

	c.Assert(err, gc.IsNil)
	c.Assert(mcfg, jc.DeepEquals, expectedMcfg)

	// Test when updates/upgrades are set to false.
	cfg, err = config.New(config.NoDefaults, dummySampleConfig().Merge(testing.Attrs{
		"authorized-keys":          "we-are-the-keys",
		"enable-os-refresh-update": false,
		"enable-os-upgrade":        false,
	}))
	c.Assert(err, gc.IsNil)
	err = environs.FinishMachineConfig(mcfg, cfg)
	c.Assert(err, gc.IsNil)
	expectedMcfg.EnableOSRefreshUpdate = false
	expectedMcfg.EnableOSUpgrade = false
	c.Assert(mcfg, jc.DeepEquals, expectedMcfg)
}

func (s *CloudInitSuite) TestFinishMachineConfigNonDefault(c *gc.C) {
	userTag := names.NewUserTag("not-touched")
	attrs := dummySampleConfig().Merge(testing.Attrs{
		"authorized-keys":           "we-are-the-keys",
		"ssl-hostname-verification": false,
	})
	cfg, err := config.New(config.NoDefaults, attrs)
	c.Assert(err, gc.IsNil)
	mcfg := &cloudinit.MachineConfig{
		MongoInfo: &authentication.MongoInfo{Tag: userTag},
		APIInfo:   &api.Info{Tag: userTag},
	}
	err = environs.FinishMachineConfig(mcfg, cfg)
	c.Assert(err, gc.IsNil)
	c.Assert(mcfg, jc.DeepEquals, &cloudinit.MachineConfig{
		AuthorizedKeys: "we-are-the-keys",
		AgentEnvironment: map[string]string{
			agent.ProviderType:  "dummy",
			agent.ContainerType: "",
		},
		MongoInfo: &authentication.MongoInfo{Tag: userTag},
		APIInfo:   &api.Info{Tag: userTag},
		DisableSSLHostnameVerification: true,
		PreferIPv6:                     true,
		EnableOSRefreshUpdate:          true,
		EnableOSUpgrade:                true,
	})
}

func (s *CloudInitSuite) TestFinishBootstrapConfig(c *gc.C) {
	attrs := dummySampleConfig().Merge(testing.Attrs{
		"authorized-keys": "we-are-the-keys",
		"admin-secret":    "lisboan-pork",
		"agent-version":   "1.2.3",
		"state-server":    false,
	})
	cfg, err := config.New(config.NoDefaults, attrs)
	c.Assert(err, gc.IsNil)
	oldAttrs := cfg.AllAttrs()
	mcfg := &cloudinit.MachineConfig{
		Bootstrap: true,
	}
	err = environs.FinishMachineConfig(mcfg, cfg)
	c.Assert(err, gc.IsNil)
	c.Check(mcfg.AuthorizedKeys, gc.Equals, "we-are-the-keys")
	c.Check(mcfg.DisableSSLHostnameVerification, jc.IsFalse)
	password := utils.UserPasswordHash("lisboan-pork", utils.CompatSalt)
	c.Check(mcfg.APIInfo, gc.DeepEquals, &api.Info{
		Password: password, CACert: testing.CACert,
	})
	c.Check(mcfg.MongoInfo, gc.DeepEquals, &authentication.MongoInfo{
		Password: password, Info: mongo.Info{CACert: testing.CACert},
	})
	c.Check(mcfg.StateServingInfo.StatePort, gc.Equals, cfg.StatePort())
	c.Check(mcfg.StateServingInfo.APIPort, gc.Equals, cfg.APIPort())

	oldAttrs["ca-private-key"] = ""
	oldAttrs["admin-secret"] = ""
	c.Check(mcfg.Config.AllAttrs(), gc.DeepEquals, oldAttrs)
	srvCertPEM := mcfg.StateServingInfo.Cert
	srvKeyPEM := mcfg.StateServingInfo.PrivateKey
	_, _, err = cert.ParseCertAndKey(srvCertPEM, srvKeyPEM)
	c.Check(err, gc.IsNil)

	err = cert.Verify(srvCertPEM, testing.CACert, time.Now())
	c.Assert(err, gc.IsNil)
	err = cert.Verify(srvCertPEM, testing.CACert, time.Now().AddDate(9, 0, 0))
	c.Assert(err, gc.IsNil)
	err = cert.Verify(srvCertPEM, testing.CACert, time.Now().AddDate(10, 0, 1))
	c.Assert(err, gc.NotNil)
}

func (s *CloudInitSuite) TestUserData(c *gc.C) {
	s.testUserData(c, false)
}

func (s *CloudInitSuite) TestStateServerUserData(c *gc.C) {
	s.testUserData(c, true)
}

func (*CloudInitSuite) testUserData(c *gc.C, bootstrap bool) {
	testJujuHome := c.MkDir()
	defer osenv.SetJujuHome(osenv.SetJujuHome(testJujuHome))
	tools := &tools.Tools{
		URL:     "http://foo.com/tools/releases/juju1.2.3-quantal-amd64.tgz",
		Version: version.MustParseBinary("1.2.3-quantal-amd64"),
	}
	envConfig, err := config.New(config.NoDefaults, dummySampleConfig())
	c.Assert(err, gc.IsNil)

	allJobs := []params.MachineJob{
		params.JobManageEnviron,
		params.JobHostUnits,
	}
	cfg := &cloudinit.MachineConfig{
		MachineId:    "10",
		MachineNonce: "5432",
		Tools:        tools,
		Series:       "quantal",
		MongoInfo: &authentication.MongoInfo{
			Info: mongo.Info{
				Addrs:  []string{"127.0.0.1:1234"},
				CACert: "CA CERT\n" + testing.CACert,
			},
			Password: "pw1",
			Tag:      names.NewMachineTag("10"),
		},
		APIInfo: &api.Info{
			Addrs:    []string{"127.0.0.1:1234"},
			Password: "pw2",
			CACert:   "CA CERT\n" + testing.CACert,
			Tag:      names.NewMachineTag("10"),
		},
		DataDir:                 environs.DataDir,
		LogDir:                  agent.DefaultLogDir,
		Jobs:                    allJobs,
		CloudInitOutputLog:      cloudInitOutputLog,
		Config:                  envConfig,
		AgentEnvironment:        map[string]string{agent.ProviderType: "dummy"},
		AuthorizedKeys:          "wheredidileavemykeys",
		MachineAgentServiceName: "jujud-machine-10",
		EnableOSUpgrade:         true,
	}
	if bootstrap {
		cfg.Bootstrap = true
		cfg.StateServingInfo = &params.StateServingInfo{
			StatePort:  envConfig.StatePort(),
			APIPort:    envConfig.APIPort(),
			Cert:       testing.ServerCert,
			PrivateKey: testing.ServerKey,
		}
	}
	script1 := "script1"
	script2 := "script2"
	cloudcfg := coreCloudinit.New()
	cloudcfg.AddRunCmd(script1)
	cloudcfg.AddRunCmd(script2)
	result, err := environs.ComposeUserData(cfg, cloudcfg)
	c.Assert(err, gc.IsNil)

	unzipped, err := utils.Gunzip(result)
	c.Assert(err, gc.IsNil)

	config := make(map[interface{}]interface{})
	err = goyaml.Unmarshal(unzipped, &config)
	c.Assert(err, gc.IsNil)

	// The scripts given to userData where added as the first
	// commands to be run.
	runCmd := config["runcmd"].([]interface{})
	c.Check(runCmd[0], gc.Equals, script1)
	c.Check(runCmd[1], gc.Equals, script2)

	if bootstrap {
		// The cloudinit config should have nothing but the basics:
		// SSH authorized keys, the additional runcmds, and log output.
		//
		// Note: the additional runcmds *do* belong here, at least
		// for MAAS. MAAS needs to configure and then bounce the
		// network interfaces, which would sever the SSH connection
		// in the synchronous bootstrap phase.
		c.Check(config, gc.DeepEquals, map[interface{}]interface{}{
			"output": map[interface{}]interface{}{
				"all": "| tee -a /var/log/cloud-init-output.log",
			},
			"runcmd": []interface{}{
				"script1", "script2",
				"set -xe",
				"install -D -m 644 /dev/null '/var/lib/juju/nonce.txt'",
				"printf '%s\\n' '5432' > '/var/lib/juju/nonce.txt'",
			},
			"ssh_authorized_keys": []interface{}{"wheredidileavemykeys"},
		})
	} else {
		// Just check that the cloudinit config looks good,
		// and that there are more runcmds than the additional
		// ones we passed into ComposeUserData.
		c.Check(config["apt_upgrade"], gc.Equals, true)
		c.Check(len(runCmd) > 2, jc.IsTrue)
	}
}<|MERGE_RESOLUTION|>--- conflicted
+++ resolved
@@ -59,23 +59,8 @@
 func (s *CloudInitSuite) TestFinishInstanceConfig(c *gc.C) {
 
 	userTag := names.NewUserTag("not-touched")
-<<<<<<< HEAD
-	attrs := dummySampleConfig().Merge(testing.Attrs{
-		"authorized-keys": "we-are-the-keys",
-	})
-	cfg, err := config.New(config.NoDefaults, attrs)
-	c.Assert(err, gc.IsNil)
-	mcfg := &cloudinit.MachineConfig{
-		MongoInfo: &authentication.MongoInfo{Tag: userTag},
-		APIInfo:   &api.Info{Tag: userTag},
-	}
-	err = environs.FinishMachineConfig(mcfg, cfg)
-	c.Assert(err, gc.IsNil)
-	c.Assert(mcfg, jc.DeepEquals, &cloudinit.MachineConfig{
-=======
 
 	expectedMcfg := &cloudinit.MachineConfig{
->>>>>>> 52c2ebe5
 		AuthorizedKeys: "we-are-the-keys",
 		AgentEnvironment: map[string]string{
 			agent.ProviderType:  "dummy",
