package ec2_test

import (
	"crypto/rand"
	"fmt"
	"io"
	"io/ioutil"
	amzec2 "launchpad.net/goamz/ec2"
	. "launchpad.net/gocheck"
	"launchpad.net/juju-core/environs"
	"launchpad.net/juju-core/environs/ec2"
	"launchpad.net/juju-core/environs/jujutest"
	"launchpad.net/juju-core/juju/testing"
	coretesting "launchpad.net/juju-core/testing"
	"strings"
)

<<<<<<< HEAD
// amazonConfig holds the environments configuration
// for running the amazon EC2 integration tests.
//
// This is missing keys for security reasons; set the following environment variables
// to make the Amazon testing work:
//  access-key: $AWS_ACCESS_KEY_ID
//  secret-key: $AWS_SECRET_ACCESS_KEY
//
// notes:
// * region should not be us-east-1 to avoid unusual us-east-1 compatbility behavior
// * default-series should be precise until we public mongodb for other series
var amazonConfig = fmt.Sprintf(`
environments:
  sample-%s:
    type: ec2
    region: us-west-1
    default-series: precise
    control-bucket: 'juju-test-%s'
    public-bucket: 'juju-public-test-%s'
    admin-secret: 'for real'
`, uniqueName, uniqueName, uniqueName)

// uniqueName is generated afresh for every test, so that
=======
// uniqueName is generated afresh for every test run, so that
>>>>>>> 011e5031
// we are not polluted by previous test state.
var uniqueName = randomName()

func randomName() string {
	buf := make([]byte, 8)
	_, err := io.ReadFull(rand.Reader, buf)
	if err != nil {
		panic(fmt.Sprintf("error from crypto rand: %v", err))
	}
	return fmt.Sprintf("%x", buf)
}

func registerAmazonTests() {
	// The following attributes hold the environment configuration
	// for running the amazon EC2 integration tests.
	//
	// This is missing keys for security reasons; set the following
	// environment variables to make the Amazon testing work:
	//  access-key: $AWS_ACCESS_KEY_ID
	//  secret-key: $AWS_SECRET_ACCESS_KEY
	attrs := map[string]interface{}{
		"name":           "sample-" + uniqueName,
		"type":           "ec2",
		"control-bucket": "juju-test-" + uniqueName,
		"public-bucket":  "juju-public-test-" + uniqueName,
		"admin-secret":   "for real",
	}
	Suite(&LiveTests{
		LiveTests: jujutest.LiveTests{
			Config:         attrs,
			Attempt:        *ec2.ShortAttempt,
			CanOpenState:   true,
			HasProvisioner: true,
		},
	})
}

// LiveTests contains tests that can be run against the Amazon servers.
// Each test runs using the same ec2 connection.
type LiveTests struct {
	coretesting.LoggingSuite
	jujutest.LiveTests
}

func (t *LiveTests) SetUpSuite(c *C) {
	t.LoggingSuite.SetUpSuite(c)
	e, err := environs.NewFromAttrs(t.Config)
	c.Assert(err, IsNil)
	// Put some fake tools in place so that tests that are simply
	// starting instances without any need to check if those instances
	// are running will find them in the public bucket.
	putFakeTools(c, e.PublicStorage().(environs.Storage))
	t.LiveTests.SetUpSuite(c)
}

func (t *LiveTests) TearDownSuite(c *C) {
	if t.Env == nil {
		// This can happen if SetUpSuite fails.
		return
	}
	err := ec2.DeleteStorageContent(t.Env.PublicStorage().(environs.Storage))
	c.Assert(err, IsNil)
	t.LiveTests.TearDownSuite(c)
	t.LoggingSuite.TearDownSuite(c)
}

func (t *LiveTests) SetUpTest(c *C) {
	t.LoggingSuite.SetUpTest(c)
	t.LiveTests.SetUpTest(c)
}

func (t *LiveTests) TearDownTest(c *C) {
	t.LiveTests.TearDownTest(c)
	t.LoggingSuite.TearDownTest(c)
}

// TODO(niemeyer): Looks like many of those tests should be moved to jujutest.LiveTests.

func (t *LiveTests) TestInstanceDNSName(c *C) {
	inst, err := t.Env.StartInstance(30, testing.InvalidStateInfo(30), nil)
	c.Assert(err, IsNil)
	defer t.Env.StopInstances([]environs.Instance{inst})
	dns, err := inst.WaitDNSName()
	// TODO(niemeyer): This assert sometimes fails with "no instances found"
	c.Assert(err, IsNil)
	c.Assert(dns, Not(Equals), "")

	insts, err := t.Env.Instances([]string{inst.Id()})
	c.Assert(err, IsNil)
	c.Assert(len(insts), Equals, 1)

	ec2inst := ec2.InstanceEC2(insts[0])
	c.Assert(ec2inst.DNSName, Equals, dns)
}

func (t *LiveTests) TestInstanceGroups(c *C) {
	ec2conn := ec2.EnvironEC2(t.Env)

	groups := amzec2.SecurityGroupNames(
		ec2.JujuGroupName(t.Env),
		ec2.MachineGroupName(t.Env, 98),
		ec2.MachineGroupName(t.Env, 99),
	)
	info := make([]amzec2.SecurityGroupInfo, len(groups))

	// Create a group with the same name as the juju group
	// but with different permissions, to check that it's deleted
	// and recreated correctly.
	oldJujuGroup := createGroup(c, ec2conn, groups[0].Name, "old juju group")

	// Add two permissions: one is required and should be left alone;
	// the other is not and should be deleted.
	// N.B. this is unfortunately sensitive to the actual set of permissions used.
	_, err := ec2conn.AuthorizeSecurityGroup(oldJujuGroup,
		[]amzec2.IPPerm{
			{
				Protocol:  "tcp",
				FromPort:  22,
				ToPort:    22,
				SourceIPs: []string{"0.0.0.0/0"},
			},
			{
				Protocol:  "udp",
				FromPort:  4321,
				ToPort:    4322,
				SourceIPs: []string{"3.4.5.6/32"},
			},
		})
	c.Assert(err, IsNil)

	inst0, err := t.Env.StartInstance(98, testing.InvalidStateInfo(98), nil)
	c.Assert(err, IsNil)
	defer t.Env.StopInstances([]environs.Instance{inst0})

	// Create a same-named group for the second instance
	// before starting it, to check that it's reused correctly.
	oldMachineGroup := createGroup(c, ec2conn, groups[2].Name, "old machine group")

	inst1, err := t.Env.StartInstance(99, testing.InvalidStateInfo(99), nil)
	c.Assert(err, IsNil)
	defer t.Env.StopInstances([]environs.Instance{inst1})

	groupsResp, err := ec2conn.SecurityGroups(groups, nil)
	c.Assert(err, IsNil)
	c.Assert(groupsResp.Groups, HasLen, len(groups))

	// For each group, check that it exists and record its id.
	for i, group := range groups {
		found := false
		for _, g := range groupsResp.Groups {
			if g.Name == group.Name {
				groups[i].Id = g.Id
				info[i] = g
				found = true
				break
			}
		}
		if !found {
			c.Fatalf("group %q not found", group.Name)
		}
	}

	// The old juju group should have been reused.
	c.Check(groups[0].Id, Equals, oldJujuGroup.Id)

	// Check that it authorizes the correct ports and there
	// are no extra permissions (in particular we are checking
	// that the unneeded permission that we added earlier
	// has been deleted).
	perms := info[0].IPPerms
	c.Assert(perms, HasLen, 4)
	checkPortAllowed(c, perms, 22)
	checkSecurityGroupAllowed(c, perms, groups[0])

	// The old machine group should have been reused also.
	c.Check(groups[2].Id, Equals, oldMachineGroup.Id)

	// Check that each instance is part of the correct groups.
	resp, err := ec2conn.Instances([]string{inst0.Id(), inst1.Id()}, nil)
	c.Assert(err, IsNil)
	c.Assert(resp.Reservations, HasLen, 2)
	for _, r := range resp.Reservations {
		c.Assert(r.Instances, HasLen, 1)
		// each instance must be part of the general juju group.
		msg := Commentf("reservation %#v", r)
		c.Assert(hasSecurityGroup(r, groups[0]), Equals, true, msg)
		inst := r.Instances[0]
		switch inst.InstanceId {
		case inst0.Id():
			c.Assert(hasSecurityGroup(r, groups[1]), Equals, true, msg)
			c.Assert(hasSecurityGroup(r, groups[2]), Equals, false, msg)
		case inst1.Id():
			c.Assert(hasSecurityGroup(r, groups[2]), Equals, true, msg)
			c.Assert(hasSecurityGroup(r, groups[1]), Equals, false, msg)
		default:
			c.Errorf("unknown instance found: %v", inst)
		}
	}
}

func (t *LiveTests) TestDestroy(c *C) {
	s := t.Env.Storage()
	err := s.Put("foo", strings.NewReader("foo"), 3)
	c.Assert(err, IsNil)
	err = s.Put("bar", strings.NewReader("bar"), 3)
	c.Assert(err, IsNil)

	// Check that the bucket exists, so we can be sure
	// we have checked correctly that it's been destroyed.
	names, err := s.List("")
	c.Assert(err, IsNil)
	c.Assert(len(names) >= 2, Equals, true)

	t.Destroy(c)
	for a := ec2.ShortAttempt.Start(); a.Next(); {
		names, err = s.List("")
		if len(names) == 0 {
			break
		}
	}
	c.Assert(names, HasLen, 0)
}

func checkPortAllowed(c *C, perms []amzec2.IPPerm, port int) {
	for _, perm := range perms {
		if perm.FromPort == port {
			c.Check(perm.Protocol, Equals, "tcp")
			c.Check(perm.ToPort, Equals, port)
			c.Check(perm.SourceIPs, DeepEquals, []string{"0.0.0.0/0"})
			c.Check(perm.SourceGroups, HasLen, 0)
			return
		}
	}
	c.Errorf("ip port permission not found for %d in %#v", port, perms)
}

func checkSecurityGroupAllowed(c *C, perms []amzec2.IPPerm, g amzec2.SecurityGroup) {
	protos := map[string]struct {
		fromPort int
		toPort   int
	}{
		"tcp":  {0, 65535},
		"udp":  {0, 65535},
		"icmp": {-1, -1},
	}
	for _, perm := range perms {
		if len(perm.SourceGroups) > 0 {
			c.Check(perm.SourceGroups, HasLen, 1)
			c.Check(perm.SourceGroups[0].Id, Equals, g.Id)
			ports, ok := protos[perm.Protocol]
			if !ok {
				c.Errorf("unexpected protocol in security group: %q", perm.Protocol)
				continue
			}
			delete(protos, perm.Protocol)
			c.Check(perm.FromPort, Equals, ports.fromPort)
			c.Check(perm.ToPort, Equals, ports.toPort)
		}
	}
	if len(protos) > 0 {
		c.Errorf("%d security group permission not found for %#v in %#v", len(protos), g, perms)
	}
}

func (t *LiveTests) TestStopInstances(c *C) {
	// It would be nice if this test was in jujutest, but
	// there's no way for jujutest to fabricate a valid-looking
	// instance id.
	inst0, err := t.Env.StartInstance(40, testing.InvalidStateInfo(40), nil)
	c.Assert(err, IsNil)

	inst1 := ec2.FabricateInstance(inst0, "i-aaaaaaaa")

	inst2, err := t.Env.StartInstance(41, testing.InvalidStateInfo(41), nil)
	c.Assert(err, IsNil)

	err = t.Env.StopInstances([]environs.Instance{inst0, inst1, inst2})
	c.Check(err, IsNil)

	var insts []environs.Instance

	// We need the retry logic here because we are waiting
	// for Instances to return an error, and it will not retry
	// if it succeeds.
	gone := false
	for a := ec2.ShortAttempt.Start(); a.Next(); {
		insts, err = t.Env.Instances([]string{inst0.Id(), inst2.Id()})
		if err == environs.ErrPartialInstances {
			// instances not gone yet.
			continue
		}
		if err == environs.ErrNoInstances {
			gone = true
			break
		}
		c.Fatalf("error getting instances: %v", err)
	}
	if !gone {
		c.Errorf("after termination, instances remaining: %v", insts)
	}
}

func (t *LiveTests) TestPublicStorage(c *C) {
	s := t.Env.PublicStorage().(environs.Storage)

	contents := "test"
	err := s.Put("test-object", strings.NewReader(contents), int64(len(contents)))
	c.Assert(err, IsNil)

	r, err := s.Get("test-object")
	c.Assert(err, IsNil)
	defer r.Close()

	data, err := ioutil.ReadAll(r)
	c.Assert(err, IsNil)
	c.Assert(string(data), Equals, contents)

	// check that the public storage isn't aliased to the private storage.
	r, err = t.Env.Storage().Get("test-object")
	var notFoundError *environs.NotFoundError
	c.Assert(err, FitsTypeOf, notFoundError)
}

func (t *LiveTests) TestPutBucketOnlyOnce(c *C) {
	s3inst := ec2.EnvironS3(t.Env)
	b := s3inst.Bucket("test-once-" + uniqueName)
	s := ec2.BucketStorage(b)

	// Check that we don't do a PutBucket every time by
	// getting it to create the bucket, destroying the bucket behind
	// the scenes, and trying to put another object,
	// which should fail because it doesn't try to do
	// the PutBucket again.

	err := s.Put("test-object", strings.NewReader("test"), 4)
	c.Assert(err, IsNil)

	err = s.Remove("test-object")
	c.Assert(err, IsNil)

	err = b.DelBucket()
	c.Assert(err, IsNil)

	err = s.Put("test-object", strings.NewReader("test"), 4)
	c.Assert(err, ErrorMatches, ".*The specified bucket does not exist")
}

// createGroup creates a new EC2 group and returns it. If it already exists,
// it revokes all its permissions and returns the existing group.
func createGroup(c *C, ec2conn *amzec2.EC2, name, descr string) amzec2.SecurityGroup {
	resp, err := ec2conn.CreateSecurityGroup(name, descr)
	if err == nil {
		return resp.SecurityGroup
	}
	if err.(*amzec2.Error).Code != "InvalidGroup.Duplicate" {
		c.Fatalf("cannot make group %q: %v", name, err)
	}

	// Found duplicate group, so revoke its permissions and return it.
	gresp, err := ec2conn.SecurityGroups(amzec2.SecurityGroupNames(name), nil)
	c.Assert(err, IsNil)

	gi := gresp.Groups[0]
	if len(gi.IPPerms) > 0 {
		_, err = ec2conn.RevokeSecurityGroup(gi.SecurityGroup, gi.IPPerms)
		c.Assert(err, IsNil)
	}
	return gi.SecurityGroup
}

func hasSecurityGroup(r amzec2.Reservation, g amzec2.SecurityGroup) bool {
	for _, rg := range r.SecurityGroups {
		if rg.Id == g.Id {
			return true
		}
	}
	return false
}<|MERGE_RESOLUTION|>--- conflicted
+++ resolved
@@ -15,7 +15,6 @@
 	"strings"
 )
 
-<<<<<<< HEAD
 // amazonConfig holds the environments configuration
 // for running the amazon EC2 integration tests.
 //
@@ -38,10 +37,7 @@
     admin-secret: 'for real'
 `, uniqueName, uniqueName, uniqueName)
 
-// uniqueName is generated afresh for every test, so that
-=======
 // uniqueName is generated afresh for every test run, so that
->>>>>>> 011e5031
 // we are not polluted by previous test state.
 var uniqueName = randomName()
 
