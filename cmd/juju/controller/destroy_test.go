--- conflicted
+++ resolved
@@ -37,11 +37,7 @@
 	api         *fakeDestroyAPI
 	clientapi   *fakeDestroyAPIClient
 	legacyStore configstore.Storage
-<<<<<<< HEAD
-	store       jujuclient.ClientStore
-=======
 	store       *jujuclienttesting.MemStore
->>>>>>> 9522d3b7
 	apierror    error
 }
 
@@ -134,16 +130,12 @@
 	c.Assert(err, jc.ErrorIsNil)
 	s.store = jujuclienttesting.NewMemStore()
 
-<<<<<<< HEAD
-	var modelList = []struct {
-=======
 	s.store = jujuclienttesting.NewMemStore()
 	s.store.Accounts["local.test1"] = &jujuclient.ControllerAccounts{
 		CurrentAccount: "admin@local",
 	}
 
-	var envList = []struct {
->>>>>>> 9522d3b7
+	var modelList = []struct {
 		name         string
 		serverUUID   string
 		modelUUID    string
@@ -163,7 +155,6 @@
 			modelUUID: "test3-uuid",
 		},
 	}
-<<<<<<< HEAD
 	for _, model := range modelList {
 		controllerName, modelName := modelcmd.SplitModelName(model.name)
 		s.store.UpdateController(controllerName, jujuclient.ControllerDetails{
@@ -171,18 +162,13 @@
 			APIEndpoints:   []string{"localhost"},
 			CACert:         testing.CACert,
 		})
-		s.store.UpdateModel(controllerName, modelName, jujuclient.ModelDetails{
+		s.store.UpdateModel(controllerName, "admin@local", modelName, jujuclient.ModelDetails{
 			ModelUUID: model.modelUUID,
 		})
 
 		// TODO(wallyworld) - remove legacy store
 		info := s.legacyStore.CreateInfo(model.name)
 		uuid := model.modelUUID
-=======
-	for _, env := range envList {
-		info := s.legacyStore.CreateInfo(env.name)
-		uuid := env.modelUUID
->>>>>>> 9522d3b7
 		info.SetAPIEndpoint(configstore.APIEndpoint{
 			Addresses:  []string{"localhost"},
 			CACert:     testing.CACert,
@@ -217,11 +203,7 @@
 }
 
 func (s *DestroySuite) newDestroyCommand() cmd.Command {
-<<<<<<< HEAD
-	return controller.NewDestroyCommandForTest(s.api, s.clientapi, s.apierror, s.store)
-=======
 	return controller.NewDestroyCommandForTest(s.api, s.clientapi, s.store, s.apierror)
->>>>>>> 9522d3b7
 }
 
 func checkControllerExistsInStore(c *gc.C, name string, store configstore.Storage) {
@@ -281,7 +263,6 @@
 	c.Assert(s.api.destroyAll, jc.IsFalse)
 	c.Assert(s.clientapi.destroycalled, jc.IsFalse)
 	checkControllerRemovedFromStore(c, "local.test1", s.legacyStore)
-<<<<<<< HEAD
 }
 
 func (s *DestroySuite) TestDestroyAlias(c *gc.C) {
@@ -290,8 +271,6 @@
 	c.Assert(s.api.destroyAll, jc.IsFalse)
 	c.Assert(s.clientapi.destroycalled, jc.IsFalse)
 	checkControllerRemovedFromStore(c, "local.test1", s.legacyStore)
-=======
->>>>>>> 9522d3b7
 }
 
 func (s *DestroySuite) TestDestroyWithDestroyAllEnvsFlag(c *gc.C) {
