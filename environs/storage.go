// Copyright 2013 Canonical Ltd.
// Licensed under the AGPLv3, see LICENCE file for details.

package environs

import (
	"fmt"
	"io"
	"launchpad.net/juju-core/environs/simplestreams"
	"path/filepath"
)

// RemoveAll is a default implementation for StorageWriter.RemoveAll.
// Providers may have more efficient implementations, or better error handling,
// or safeguards against races with other users of the same storage medium.
// But a simple way to implement RemoveAll would be to delegate to here.
func RemoveAll(stor Storage) error {
	files, err := stor.List("")
	if err != nil {
		return fmt.Errorf("unable to list files for deletion: %v", err)
	}

	// Some limited parallellism might be useful in this loop.
	for _, file := range files {
		err = stor.Remove(file)
		if err != nil {
			break
		}
	}
	return err
}

<<<<<<< HEAD
// BaseToolsPath is the container where tools tarballs and metadata are found.
var BaseToolsPath = "tools"

// A httpDataSource retrieves data from an environs.StorageReader.
=======
// A storageSimpleStreamsDataSource retrieves data from an environs.StorageReader.
>>>>>>> ee4bbd36
type storageSimpleStreamsDataSource struct {
	basePath string
	storage  StorageReader
}

<<<<<<< HEAD
// NewHttpDataSource returns a new http datasource reading from the specified storage.
func NewStorageSimpleStreamsDataSource(storage StorageReader, basePath string) simplestreams.DataSource {
	return &storageSimpleStreamsDataSource{basePath, storage}
}

func (s *storageSimpleStreamsDataSource) relpath(path string) string {
	relpath := path
	if s.basePath != "" {
		relpath = filepath.Join(s.basePath, relpath)
	}
	return relpath
=======
// NewStorageSimpleStreamsDataSource returns a new http datasource reading from the specified storage.
func NewStorageSimpleStreamsDataSource(storage StorageReader) simplestreams.DataSource {
	return &storageSimpleStreamsDataSource{storage}
>>>>>>> ee4bbd36
}

// Fetch is defined in simplestreams.DataSource.
func (s *storageSimpleStreamsDataSource) Fetch(path string) (io.ReadCloser, string, error) {
	relpath := s.relpath(path)
	dataURL := relpath
	fullURL, err := s.storage.URL(relpath)
	if err != nil {
		dataURL = fullURL
	}
	rc, err := s.storage.Get(relpath)
	if err != nil {
		return nil, dataURL, err
	}
	return rc, dataURL, nil
}

// URL is defined in simplestreams.DataSource.
func (s *storageSimpleStreamsDataSource) URL(path string) (string, error) {
	return s.storage.URL(s.relpath(path))
}<|MERGE_RESOLUTION|>--- conflicted
+++ resolved
@@ -30,21 +30,16 @@
 	return err
 }
 
-<<<<<<< HEAD
 // BaseToolsPath is the container where tools tarballs and metadata are found.
 var BaseToolsPath = "tools"
 
-// A httpDataSource retrieves data from an environs.StorageReader.
-=======
 // A storageSimpleStreamsDataSource retrieves data from an environs.StorageReader.
->>>>>>> ee4bbd36
 type storageSimpleStreamsDataSource struct {
 	basePath string
 	storage  StorageReader
 }
 
-<<<<<<< HEAD
-// NewHttpDataSource returns a new http datasource reading from the specified storage.
+// NewStorageSimpleStreamsDataSource returns a new datasource reading from the specified storage.
 func NewStorageSimpleStreamsDataSource(storage StorageReader, basePath string) simplestreams.DataSource {
 	return &storageSimpleStreamsDataSource{basePath, storage}
 }
@@ -55,11 +50,6 @@
 		relpath = filepath.Join(s.basePath, relpath)
 	}
 	return relpath
-=======
-// NewStorageSimpleStreamsDataSource returns a new http datasource reading from the specified storage.
-func NewStorageSimpleStreamsDataSource(storage StorageReader) simplestreams.DataSource {
-	return &storageSimpleStreamsDataSource{storage}
->>>>>>> ee4bbd36
 }
 
 // Fetch is defined in simplestreams.DataSource.
