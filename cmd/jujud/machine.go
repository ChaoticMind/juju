// Copyright 2012, 2013 Canonical Ltd.
// Licensed under the AGPLv3, see LICENCE file for details.

package main

import (
	"fmt"
	"os"
	"path/filepath"
	"runtime"
	"time"

	"github.com/juju/loggo"
	"launchpad.net/gnuflag"
	"launchpad.net/tomb"

	"launchpad.net/juju-core/agent"
	"launchpad.net/juju-core/agent/mongo"
	"launchpad.net/juju-core/charm"
	"launchpad.net/juju-core/cmd"
	"launchpad.net/juju-core/container/kvm"
	"launchpad.net/juju-core/environs"
	"launchpad.net/juju-core/errors"
	"launchpad.net/juju-core/instance"
	"launchpad.net/juju-core/names"
	"launchpad.net/juju-core/provider"
	"launchpad.net/juju-core/state"
	"launchpad.net/juju-core/state/api"
	apiagent "launchpad.net/juju-core/state/api/agent"
	"launchpad.net/juju-core/state/api/params"
	"launchpad.net/juju-core/state/apiserver"
	"launchpad.net/juju-core/upgrades"
	"launchpad.net/juju-core/upstart"
	"launchpad.net/juju-core/utils"
	"launchpad.net/juju-core/utils/voyeur"
	"launchpad.net/juju-core/version"
	"launchpad.net/juju-core/worker"
	"launchpad.net/juju-core/worker/apiaddressupdater"
	"launchpad.net/juju-core/worker/authenticationworker"
	"launchpad.net/juju-core/worker/charmrevisionworker"
	"launchpad.net/juju-core/worker/cleaner"
	"launchpad.net/juju-core/worker/deployer"
	"launchpad.net/juju-core/worker/firewaller"
	"launchpad.net/juju-core/worker/instancepoller"
	"launchpad.net/juju-core/worker/localstorage"
	workerlogger "launchpad.net/juju-core/worker/logger"
	"launchpad.net/juju-core/worker/machineenvironmentworker"
	"launchpad.net/juju-core/worker/machiner"
	"launchpad.net/juju-core/worker/minunitsworker"
	"launchpad.net/juju-core/worker/provisioner"
	"launchpad.net/juju-core/worker/resumer"
	"launchpad.net/juju-core/worker/rsyslog"
	"launchpad.net/juju-core/worker/singular"
	"launchpad.net/juju-core/worker/terminationworker"
	"launchpad.net/juju-core/worker/upgrader"
)

var logger = loggo.GetLogger("juju.cmd.jujud")

var newRunner = worker.NewRunner

const bootstrapMachineId = "0"

// eitherState can be either a *state.State or a *api.State.
type eitherState interface{}

var (
	retryDelay               = 3 * time.Second
	jujuRun                  = "/usr/local/bin/juju-run"
	useMultipleCPUs          = utils.UseMultipleCPUs
	ensureMongoServer        = mongo.EnsureMongoServer
	maybeInitiateMongoServer = mongo.MaybeInitiateMongoServer

	// reportOpenedAPI is exposed for tests to know when
	// the State has been successfully opened.
	reportOpenedState = func(eitherState) {}

	// reportOpenedAPI is exposed for tests to know when
	// the API has been successfully opened.
	reportOpenedAPI = func(eitherState) {}
)

var NewSingularRunner = singular.New

type singularAPIConn struct {
	apiState   *api.State
	agentState *apiagent.State
}

func (c singularAPIConn) IsMaster() (bool, error) {
	return c.agentState.IsMaster()
}

func (c singularAPIConn) Ping() error {
	return c.apiState.Ping()
}

type singularStateConn struct {
	session   *mgo.Session
	machine *state.Machine
}

func (c singularStateConn) IsMaster() (bool, error) {
	return mongo.IsMaster(c.session, c.machine)
}

func (c singularStateConn) Ping() error {
	return c.session.Ping()
}

// MachineAgent is a cmd.Command responsible for running a machine agent.
type MachineAgent struct {
	cmd.CommandBase
	tomb tomb.Tomb
	AgentConf
	MachineId        string
	runner           worker.Runner
	configChangedVal voyeur.Value
	upgradeComplete  chan struct{}
	workersStarted   chan struct{}
	st               *state.State
}

// Info returns usage information for the command.
func (a *MachineAgent) Info() *cmd.Info {
	return &cmd.Info{
		Name:    "machine",
		Purpose: "run a juju machine agent",
	}
}

func (a *MachineAgent) SetFlags(f *gnuflag.FlagSet) {
	a.AgentConf.AddFlags(f)
	f.StringVar(&a.MachineId, "machine-id", "", "id of the machine to run")
}

// Init initializes the command for running.
func (a *MachineAgent) Init(args []string) error {
	if !names.IsMachine(a.MachineId) {
		return fmt.Errorf("--machine-id option must be set, and expects a non-negative integer")
	}
	if err := a.AgentConf.CheckArgs(args); err != nil {
		return err
	}
	a.runner = newRunner(isFatal, moreImportant)
	a.upgradeComplete = make(chan struct{})
	a.workersStarted = make(chan struct{})
	return nil
}

// Wait waits for the machine agent to finish.
func (a *MachineAgent) Wait() error {
	return a.tomb.Wait()
}

// Stop stops the machine agent.
func (a *MachineAgent) Stop() error {
	a.runner.Kill()
	return a.tomb.Wait()
}

// Run runs a machine agent.
func (a *MachineAgent) Run(_ *cmd.Context) error {
	// Due to changes in the logging, and needing to care about old
	// environments that have been upgraded, we need to explicitly remove the
	// file writer if one has been added, otherwise we will get duplicate
	// lines of all logging in the log file.
	loggo.RemoveWriter("logfile")
	defer a.tomb.Done()
	logger.Infof("machine agent %v start (%s [%s])", a.Tag(), version.Current, runtime.Compiler)
	if err := a.ReadConfig(a.Tag()); err != nil {
		return fmt.Errorf("cannot read agent configuration: %v", err)
	}
	a.configChangedVal.Set(struct{}{})
	agentConfig := a.CurrentConfig()
	charm.CacheDir = filepath.Join(agentConfig.DataDir(), "charmcache")
	if err := a.createJujuRun(agentConfig.DataDir()); err != nil {
		return fmt.Errorf("cannot create juju run symlink: %v", err)
	}
	a.runner.StartWorker("api", a.APIWorker)
	a.runner.StartWorker("statestarter", a.newStateStarterWorker)
	a.runner.StartWorker("termination", func() (worker.Worker, error) {
		return terminationworker.NewWorker(), nil
	})
	// At this point, all workers will have been configured to start
	close(a.workersStarted)
	err := a.runner.Wait()
	if err == worker.ErrTerminateAgent {
		err = a.uninstallAgent(agentConfig)
	}
	err = agentDone(err)
	a.tomb.Kill(err)
	return err
}

func (a *MachineAgent) ChangeConfig(mutate func(config agent.ConfigSetter)) error {
	err := a.AgentConf.ChangeConfig(mutate)
	a.configChangedVal.Set(struct{}{})
	return err
}

// newStateStarterWorker wraps stateStarter in a simple worker for use in
// a.runner.StartWorker.
func (a *MachineAgent) newStateStarterWorker() (worker.Worker, error) {
	return worker.NewSimpleWorker(a.stateStarter), nil
}

// stateStarter watches for changes to the agent configuration, and
// starts or stops the state worker as appropriate. We watch the agent
// configuration because the agent configuration has all the details
// that we need to start a state server, whether they have been cached
// or read from the state.
//
// It will stop working as soon as stopch is closed.
func (a *MachineAgent) stateStarter(stopch <-chan struct{}) error {
	confWatch := a.configChangedVal.Watch()
	defer confWatch.Close()
	watchCh := make(chan struct{})
	go func() {
		for confWatch.Next() {
			watchCh <- struct{}{}
		}
	}()
	for {
		select {
		case <-watchCh:
			agentConfig := a.CurrentConfig()

			// N.B. StartWorker and StopWorker are idempotent.
			_, ok := agentConfig.StateServingInfo()
			if ok {
				a.runner.StartWorker("state", func() (worker.Worker, error) {
					return a.StateWorker()
				})
			} else {
				a.runner.StopWorker("state")
			}
		case <-stopch:
			return nil
		}
	}
}

// APIWorker returns a Worker that connects to the API and starts any
// workers that need an API connection.
func (a *MachineAgent) APIWorker() (worker.Worker, error) {
	agentConfig := a.CurrentConfig()
	st, entity, err := openAPIState(agentConfig, a)
	if err != nil {
		return nil, err
	}
	reportOpenedAPI(st)

	for _, job := range entity.Jobs() {
		if job.NeedsState() {
			info, err := st.Agent().StateServingInfo()
			if err != nil {
				return nil, fmt.Errorf("cannot get state serving info: %v", err)
			}
			err = a.ChangeConfig(func(config agent.ConfigSetter) {
				config.SetStateServingInfo(info)
			})
			if err != nil {
				return nil, err
			}
			break
		}
	}

	rsyslogMode := rsyslog.RsyslogModeForwarding
	for _, job := range entity.Jobs() {
		if job == params.JobManageEnviron {
			rsyslogMode = rsyslog.RsyslogModeAccumulate
			break
		}
	}
	runner := newRunner(connectionIsFatal(st), moreImportant)
	conn := singularAPIConn{st, st.Agent()}
	singularRunner, err := NewSingularRunner(runner, conn)
	if err != nil {
		return nil, err
	}

	// Run the upgrader and the upgrade-steps worker without waiting for
	// the upgrade steps to complete.
	runner.StartWorker("upgrader", func() (worker.Worker, error) {
		return upgrader.NewUpgrader(st.Upgrader(), agentConfig), nil
	})
	runner.StartWorker("upgrade-steps", func() (worker.Worker, error) {
		return a.upgradeWorker(st, entity.Jobs(), agentConfig), nil
	})

	// All other workers must wait for the upgrade steps to complete
	// before starting.
	a.startWorkerAfterUpgrade(runner, "machiner", func() (worker.Worker, error) {
		return machiner.NewMachiner(st.Machiner(), agentConfig), nil
	})
	a.startWorkerAfterUpgrade(runner, "apiaddressupdater", func() (worker.Worker, error) {
		return apiaddressupdater.NewAPIAddressUpdater(st.Machiner(), a), nil
	})
	a.startWorkerAfterUpgrade(runner, "logger", func() (worker.Worker, error) {
		return workerlogger.NewLogger(st.Logger(), agentConfig), nil
	})
	a.startWorkerAfterUpgrade(runner, "machineenvironmentworker", func() (worker.Worker, error) {
		return machineenvironmentworker.NewMachineEnvironmentWorker(st.Environment(), agentConfig), nil
	})
	a.startWorkerAfterUpgrade(runner, "rsyslog", func() (worker.Worker, error) {
		return newRsyslogConfigWorker(st.Rsyslog(), agentConfig, rsyslogMode)
	})

	// If not a local provider bootstrap machine, start the worker to
	// manage SSH keys.
	providerType := agentConfig.Value(agent.ProviderType)
	if providerType != provider.Local || a.MachineId != bootstrapMachineId {
		a.startWorkerAfterUpgrade(runner, "authenticationworker", func() (worker.Worker, error) {
			return authenticationworker.NewWorker(st.KeyUpdater(), agentConfig), nil
		})
	}

	// Perform the operations needed to set up hosting for containers.
	if err := a.setupContainerSupport(runner, st, entity, agentConfig); err != nil {
		return nil, fmt.Errorf("setting up container support: %v", err)
	}
	for _, job := range entity.Jobs() {
		switch job {
		case params.JobHostUnits:
			a.startWorkerAfterUpgrade(runner, "deployer", func() (worker.Worker, error) {
				apiDeployer := st.Deployer()
				context := newDeployContext(apiDeployer, agentConfig)
				return deployer.NewDeployer(apiDeployer, context), nil
			})
		case params.JobManageEnviron:
			a.startWorkerAfterUpgrade(singularRunner, "environ-provisioner", func() (worker.Worker, error) {
				return provisioner.NewEnvironProvisioner(st.Provisioner(), agentConfig), nil
			})
			// TODO(axw) 2013-09-24 bug #1229506
			// Make another job to enable the firewaller. Not all
			// environments are capable of managing ports
			// centrally.
			a.startWorkerAfterUpgrade(singularRunner, "firewaller", func() (worker.Worker, error) {
				return firewaller.NewFirewaller(st.Firewaller())
			})
			a.startWorkerAfterUpgrade(singularRunner, "charm-revision-updater", func() (worker.Worker, error) {
				return charmrevisionworker.NewRevisionUpdateWorker(st.CharmRevisionUpdater()), nil
			})
		case params.JobManageStateDeprecated:
			// Legacy environments may set this, but we ignore it.
		default:
			// TODO(dimitern): Once all workers moved over to using
			// the API, report "unknown job type" here.
		}
	}
	return newCloseWorker(runner, st), nil // Note: a worker.Runner is itself a worker.Worker.
}

// setupContainerSupport determines what containers can be run on this machine and
// initialises suitable infrastructure to support such containers.
func (a *MachineAgent) setupContainerSupport(runner worker.Runner, st *api.State, entity *apiagent.Entity, agentConfig agent.Config) error {
	var supportedContainers []instance.ContainerType
	// We don't yet support nested lxc containers but anything else can run an LXC container.
	if entity.ContainerType() != instance.LXC {
		supportedContainers = append(supportedContainers, instance.LXC)
	}
	supportsKvm, err := kvm.IsKVMSupported()
	if err != nil {
		logger.Warningf("determining kvm support: %v\nno kvm containers possible", err)
	}
	if err == nil && supportsKvm {
		supportedContainers = append(supportedContainers, instance.KVM)
	}
	return a.updateSupportedContainers(runner, st, entity.Tag(), supportedContainers, agentConfig)
}

// updateSupportedContainers records in state that a machine can run the specified containers.
// It starts a watcher and when a container of a given type is first added to the machine,
// the watcher is killed, the machine is set up to be able to start containers of the given type,
// and a suitable provisioner is started.
func (a *MachineAgent) updateSupportedContainers(
	runner worker.Runner,
	st *api.State,
	tag string,
	containers []instance.ContainerType,
	agentConfig agent.Config,
) error {
	pr := st.Provisioner()
	machine, err := pr.Machine(tag)
	if err != nil {
		return fmt.Errorf("%s is not in state: %v", tag, err)
	}
	if len(containers) == 0 {
		if err := machine.SupportsNoContainers(); err != nil {
			return fmt.Errorf("clearing supported containers for %s: %v", tag, err)
		}
		return nil
	}
	if err := machine.SetSupportedContainers(containers...); err != nil {
		return fmt.Errorf("setting supported containers for %s: %v", tag, err)
	}
	// Start the watcher to fire when a container is first requested on the machine.
	watcherName := fmt.Sprintf("%s-container-watcher", machine.Id())
	handler := provisioner.NewContainerSetupHandler(
		runner,
		watcherName,
		containers,
		machine,
		pr,
		agentConfig,
	)
	a.startWorkerAfterUpgrade(runner, watcherName, func() (worker.Worker, error) {
		return worker.NewStringsWorker(handler), nil
	})
	return nil
}

// StateJobs returns a worker running all the workers that require
// a *state.State connection.
func (a *MachineAgent) StateWorker() (worker.Worker, error) {
	agentConfig := a.CurrentConfig()

	namespace := agentConfig.Value(agent.Namespace)
	info, exist := agentConfig.StateServingInfo()
	if !exist {
		return nil, fmt.Errorf("no state info in agent config")
	}

	err := ensureMongoServer(agentConfig.DataDir(), info.StatePort, namespace)
	if err != nil {
		return nil, err
	}
	// TODO(rog) call maybeInitiateMongoServer to upgrade mongo
	// from old environments. We'll need to acquire a non-localhost
	// address for the current instance before we do.

	st, m, err := openState(agentConfig)
	if err != nil {
		return nil, err
	}
	reportOpenedState(st)

	singularStateConn := singularStateConn{st.Session(), m}
	runner := newRunner(connectionIsFatal(st), moreImportant)
<<<<<<< HEAD
	singularRunner, err := NewSingularRunner(runner, singularStateConn)
	if err != nil {
		return nil, err
	}
=======
>>>>>>> 0a63fd35

	// Take advantage of special knowledge here in that we will only ever want
	// the storage provider on one machine, and that is the "bootstrap" node.
	providerType := agentConfig.Value(agent.ProviderType)
	if (providerType == provider.Local || provider.IsManual(providerType)) && m.Id() == bootstrapMachineId {
		a.startWorkerAfterUpgrade(runner, "local-storage", func() (worker.Worker, error) {
			// TODO(axw) 2013-09-24 bug #1229507
			// Make another job to enable storage.
			// There's nothing special about this.
			return localstorage.NewWorker(agentConfig), nil
		})
	}
	for _, job := range m.Jobs() {
		switch job {
		case state.JobHostUnits:
			// Implemented in APIWorker.
		case state.JobManageEnviron:
			useMultipleCPUs()
			a.startWorkerAfterUpgrade(runner, "instancepoller", func() (worker.Worker, error) {
				return instancepoller.NewWorker(st), nil
			})
			runner.StartWorker("apiserver", func() (worker.Worker, error) {
				// If the configuration does not have the required information,
				// it is currently not a recoverable error, so we kill the whole
				// agent, potentially enabling human intervention to fix
				// the agent's configuration file. In the future, we may retrieve
				// the state server certificate and key from the state, and
				// this should then change.
				info, ok := agentConfig.StateServingInfo()
				if !ok {
					return nil, &fatalError{"StateServingInfo not available and we need it"}
				}
				port := info.APIPort
				cert := []byte(info.Cert)
				key := []byte(info.PrivateKey)

				if len(cert) == 0 || len(key) == 0 {
					return nil, &fatalError{"configuration does not have state server cert/key"}
				}
				dataDir := agentConfig.DataDir()
				logDir := agentConfig.LogDir()
				return apiserver.NewServer(
					st, fmt.Sprintf(":%d", port), cert, key, dataDir, logDir)
			})
			a.startWorkerAfterUpgrade(singularRunner, "cleaner", func() (worker.Worker, error) {
				return cleaner.NewCleaner(st), nil
			})
			a.startWorkerAfterUpgrade(singularRunner, "resumer", func() (worker.Worker, error) {
				// The action of resumer is so subtle that it is not tested,
				// because we can't figure out how to do so without brutalising
				// the transaction log.
				return resumer.NewResumer(st), nil
			})
			a.startWorkerAfterUpgrade(singularRunner, "minunitsworker", func() (worker.Worker, error) {
				return minunitsworker.NewMinUnitsWorker(st), nil
			})
		case state.JobManageStateDeprecated:
			// Legacy environments may set this, but we ignore it.
		default:
			logger.Warningf("ignoring unknown job %q", job)
		}
	}
	return newCloseWorker(runner, st), nil
}

func openState(agentConfig agent.Config) (_ *state.State, _ *state.Machine, err error) {
	st, err := state.Open(agentConfig.StateInfo(), state.DialOpts{}, environs.NewStatePolicy())
	if err != nil {
		return nil, nil, err
	}
	defer func() {
		if err != nil {
			st.Close()
		}
	}()
	m0, err := st.FindEntity(agentConfig.Tag())
	if err != nil {
		if errors.IsNotFoundError(err) {
			err = worker.ErrTerminateAgent
		}
		return nil, nil, err
	}
	m := m0.(*state.Machine)
	if m.Life() == state.Dead {
		return nil, nil, worker.ErrTerminateAgent
	}
	// Check the machine nonce as provisioned matches the agent.Conf value.
	if !m.CheckProvisioned(agentConfig.Nonce()) {
		// The agent is running on a different machine to the one it
		// should be according to state. It must stop immediately.
		logger.Errorf("running machine %v agent on inappropriate instance", m)
		return nil, nil, worker.ErrTerminateAgent
	}
	return st, m, nil
}

// startWorker starts a worker to run the specified child worker but only after waiting for upgrades to complete.
func (a *MachineAgent) startWorkerAfterUpgrade(runner worker.Runner, name string, start func() (worker.Worker, error)) {
	runner.StartWorker(name, func() (worker.Worker, error) {
		return a.upgradeWaiterWorker(start), nil
	})
}

// upgradeWaiterWorker runs the specified worker after upgrades have completed.
func (a *MachineAgent) upgradeWaiterWorker(start func() (worker.Worker, error)) worker.Worker {
	return worker.NewSimpleWorker(func(stop <-chan struct{}) error {
		// wait for the upgrade to complete (or for us to be stopped)
		select {
		case <-stop:
			return nil
		case <-a.upgradeComplete:
		}
		w, err := start()
		if err != nil {
			return err
		}
		waitCh := make(chan error)
		go func() {
			waitCh <- w.Wait()
		}()
		select {
		case err := <-waitCh:
			return err
		case <-stop:
			w.Kill()
		}
		return <-waitCh
	})
}

// upgradeWorker runs the required upgrade operations to upgrade to the current Juju version.
func (a *MachineAgent) upgradeWorker(
	apiState *api.State,
	jobs []params.MachineJob,
	agentConfig agent.Config,
) worker.Worker {
	return worker.NewSimpleWorker(func(stop <-chan struct{}) error {
		select {
		case <-a.upgradeComplete:
			// Our work is already done (we're probably being restarted
			// because the API connection has gone down), so do nothing.
			<-stop
			return nil
		default:
		}
		// If the machine agent is a state server, wait until state is opened.
		needsState := false
		for _, job := range jobs {
			if job == params.JobManageEnviron {
				needsState = true
			}
		}
		// We need a *state.State for upgrades. We open it independently
		// of StateWorker, because we have no guarantees about when
		// and how often StateWorker might run.
		var st *state.State
		if needsState {
			var err error
			st, err = state.Open(agentConfig.StateInfo(), state.DialOpts{}, environs.NewStatePolicy())
			if err != nil {
				return err
			}
			defer st.Close()
		}
		err := a.runUpgrades(st, apiState, jobs, agentConfig)
		if err != nil {
			return err
		}
		logger.Infof("upgrade to %v completed.", version.Current)
		close(a.upgradeComplete)
		<-stop
		return nil
	})
}

// runUpgrades runs the upgrade operations for each job type and updates the updatedToVersion on success.
func (a *MachineAgent) runUpgrades(
	st *state.State,
	apiState *api.State,
	jobs []params.MachineJob,
	agentConfig agent.Config,
) error {
	from := version.Current
	from.Number = agentConfig.UpgradedToVersion()
	if from == version.Current {
		logger.Infof("upgrade to %v already completed.", version.Current)
		return nil
	}
	var err error
	writeErr := a.ChangeConfig(func(agentConfig agent.ConfigSetter) {
		context := upgrades.NewContext(agentConfig, apiState, st)
		for _, job := range jobs {
			target := upgradeTarget(job)
			if target == "" {
				continue
			}
			logger.Infof("starting upgrade from %v to %v for %v %q", from, version.Current, target, a.Tag())
			if err = upgrades.PerformUpgrade(from.Number, target, context); err != nil {
				err = fmt.Errorf("cannot perform upgrade from %v to %v for %v %q: %v", from, version.Current, target, a.Tag(), err)
				return
			}
		}
		agentConfig.SetUpgradedToVersion(version.Current.Number)
	})
	if writeErr != nil {
		return fmt.Errorf("cannot write updated agent configuration: %v", writeErr)
	}
	return nil
}

func upgradeTarget(job params.MachineJob) upgrades.Target {
	switch job {
	case params.JobManageEnviron:
		return upgrades.StateServer
	case params.JobHostUnits:
		return upgrades.HostMachine
	}
	return ""
}

// WorkersStarted returns a channel that's closed once all top level workers
// have been started. This is provided for testing purposes.
func (a *MachineAgent) WorkersStarted() <-chan struct{} {
	return a.workersStarted

}

func (a *MachineAgent) Tag() string {
	return names.MachineTag(a.MachineId)
}

func (a *MachineAgent) createJujuRun(dataDir string) error {
	// TODO do not remove the symlink if it already points
	// to the right place.
	if err := os.Remove(jujuRun); err != nil && !os.IsNotExist(err) {
		return err
	}
	jujud := filepath.Join(dataDir, "tools", a.Tag(), "jujud")
	return os.Symlink(jujud, jujuRun)
}

func (a *MachineAgent) uninstallAgent(agentConfig agent.Config) error {
	var errors []error
	agentServiceName := agentConfig.Value(agent.AgentServiceName)
	if agentServiceName == "" {
		// For backwards compatibility, handle lack of AgentServiceName.
		agentServiceName = os.Getenv("UPSTART_JOB")
	}
	if agentServiceName != "" {
		if err := upstart.NewService(agentServiceName).Remove(); err != nil {
			errors = append(errors, fmt.Errorf("cannot remove service %q: %v", agentServiceName, err))
		}
	}
	// Remove the juju-run symlink.
	if err := os.Remove(jujuRun); err != nil && !os.IsNotExist(err) {
		errors = append(errors, err)
	}

	namespace := agentConfig.Value(agent.Namespace)
	if err := mongo.RemoveService(namespace); err != nil {
		errors = append(errors, fmt.Errorf("cannot stop/remove mongo service with namespace %q: %v", namespace, err))
	}
	if err := os.RemoveAll(agentConfig.DataDir()); err != nil {
		errors = append(errors, err)
	}
	if len(errors) == 0 {
		return nil
	}
	return fmt.Errorf("uninstall failed: %v", errors)
}<|MERGE_RESOLUTION|>--- conflicted
+++ resolved
@@ -11,6 +11,7 @@
 	"time"
 
 	"github.com/juju/loggo"
+	"labix.org/v2/mgo"
 	"launchpad.net/gnuflag"
 	"launchpad.net/tomb"
 
@@ -65,11 +66,15 @@
 type eitherState interface{}
 
 var (
-	retryDelay               = 3 * time.Second
-	jujuRun                  = "/usr/local/bin/juju-run"
-	useMultipleCPUs          = utils.UseMultipleCPUs
+	retryDelay      = 3 * time.Second
+	jujuRun         = "/usr/local/bin/juju-run"
+	useMultipleCPUs = utils.UseMultipleCPUs
+
+	// The following are defined as variables to
+	// allow the tests to intercept calls to the functions.
 	ensureMongoServer        = mongo.EnsureMongoServer
 	maybeInitiateMongoServer = mongo.MaybeInitiateMongoServer
+	newSingularRunner        = singular.New
 
 	// reportOpenedAPI is exposed for tests to know when
 	// the State has been successfully opened.
@@ -79,34 +84,6 @@
 	// the API has been successfully opened.
 	reportOpenedAPI = func(eitherState) {}
 )
-
-var NewSingularRunner = singular.New
-
-type singularAPIConn struct {
-	apiState   *api.State
-	agentState *apiagent.State
-}
-
-func (c singularAPIConn) IsMaster() (bool, error) {
-	return c.agentState.IsMaster()
-}
-
-func (c singularAPIConn) Ping() error {
-	return c.apiState.Ping()
-}
-
-type singularStateConn struct {
-	session   *mgo.Session
-	machine *state.Machine
-}
-
-func (c singularStateConn) IsMaster() (bool, error) {
-	return mongo.IsMaster(c.session, c.machine)
-}
-
-func (c singularStateConn) Ping() error {
-	return c.session.Ping()
-}
 
 // MachineAgent is a cmd.Command responsible for running a machine agent.
 type MachineAgent struct {
@@ -268,17 +245,18 @@
 	}
 
 	rsyslogMode := rsyslog.RsyslogModeForwarding
+	runner := newRunner(connectionIsFatal(st), moreImportant)
+	var singularRunner worker.Runner
 	for _, job := range entity.Jobs() {
 		if job == params.JobManageEnviron {
 			rsyslogMode = rsyslog.RsyslogModeAccumulate
+			conn := singularAPIConn{st, st.Agent()}
+			singularRunner, err = newSingularRunner(runner, conn)
+			if err != nil {
+				return nil, fmt.Errorf("cannot make singular API Runner: %v", err)
+			}
 			break
 		}
-	}
-	runner := newRunner(connectionIsFatal(st), moreImportant)
-	conn := singularAPIConn{st, st.Agent()}
-	singularRunner, err := NewSingularRunner(runner, conn)
-	if err != nil {
-		return nil, err
 	}
 
 	// Run the upgrader and the upgrade-steps worker without waiting for
@@ -437,15 +415,12 @@
 	}
 	reportOpenedState(st)
 
-	singularStateConn := singularStateConn{st.Session(), m}
+	singularStateConn := singularStateConn{st.MongoSession(), m}
 	runner := newRunner(connectionIsFatal(st), moreImportant)
-<<<<<<< HEAD
-	singularRunner, err := NewSingularRunner(runner, singularStateConn)
+	singularRunner, err := newSingularRunner(runner, singularStateConn)
 	if err != nil {
-		return nil, err
-	}
-=======
->>>>>>> 0a63fd35
+		return nil, fmt.Errorf("cannot make singular State Runner: %v", err)
+	}
 
 	// Take advantage of special knowledge here in that we will only ever want
 	// the storage provider on one machine, and that is the "bootstrap" node.
@@ -715,4 +690,34 @@
 		return nil
 	}
 	return fmt.Errorf("uninstall failed: %v", errors)
+}
+
+// singularAPIConn implements singular.Conn on
+// top of an API connection.
+type singularAPIConn struct {
+	apiState   *api.State
+	agentState *apiagent.State
+}
+
+func (c singularAPIConn) IsMaster() (bool, error) {
+	return c.agentState.IsMaster()
+}
+
+func (c singularAPIConn) Ping() error {
+	return c.apiState.Ping()
+}
+
+// singularStateConn implements singular.Conn on
+// top of a State connection.
+type singularStateConn struct {
+	session *mgo.Session
+	machine *state.Machine
+}
+
+func (c singularStateConn) IsMaster() (bool, error) {
+	return mongo.IsMaster(c.session, c.machine)
+}
+
+func (c singularStateConn) Ping() error {
+	return c.session.Ping()
 }