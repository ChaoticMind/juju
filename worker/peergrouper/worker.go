// Copyright 2014 Canonical Ltd.
// Licensed under the AGPLv3, see LICENCE file for details.

package peergrouper

import (
	"fmt"
	"sync"
	"time"

	"launchpad.net/tomb"

	"launchpad.net/juju-core/agent/mongo"
	"launchpad.net/juju-core/errors"
	"launchpad.net/juju-core/instance"
	"launchpad.net/juju-core/replicaset"
	"launchpad.net/juju-core/state"
	"launchpad.net/juju-core/worker"
)

type stateInterface interface {
	Machine(id string) (stateMachine, error)
	WatchStateServerInfo() state.NotifyWatcher
	StateServerInfo() (*state.StateServerInfo, error)
	MongoSession() mongoSession
}

type stateMachine interface {
	Id() string
	InstanceId() (instance.Id, error)
	Refresh() error
	Watch() state.NotifyWatcher
	WantsVote() bool
	HasVote() bool
	SetHasVote(hasVote bool) error
	APIHostPorts() []instance.HostPort
	MongoHostPorts() []instance.HostPort
}

type mongoSession interface {
	CurrentStatus() (*replicaset.Status, error)
	CurrentMembers() ([]replicaset.Member, error)
	Set([]replicaset.Member) error
}

type publisherInterface interface {
	// publish publishes information about the given state servers
	// to whomsoever it may concern. When it is called there
	// is no guarantee that any of the information has actually changed.
	publishAPIServers(apiServers [][]instance.HostPort, instanceIds []instance.Id) error
}

// notifyFunc holds a function that is sent
// to the main worker loop to fetch new information
// when something changes. It reports whether
// the information has actually changed (and by implication
// whether the replica set may need to be changed).
type notifyFunc func() (changed bool, err error)

var (
	// If we fail to set the mongo replica set members,
	// we start retrying with the following interval,
	// before exponentially backing off with each further
	// attempt.
	initialRetryInterval = 2 * time.Second

	// maxRetryInterval holds the maximum interval
	// between retry attempts.
	maxRetryInterval = 5 * time.Minute

	// pollInterval holds the interval at which the replica set
	// members will be updated even in the absence of changes
	// to State. This enables us to make changes to members
	// that are triggered by changes to member status.
	pollInterval = 1 * time.Minute
)

// pgWorker holds all the mutable state that we are watching.
// The only goroutine that is allowed to modify this
// is worker.loop - other watchers modify the
// current state by calling worker.notify instead of
// modifying it directly.
type pgWorker struct {
	tomb tomb.Tomb

	// wg represents all the currently running goroutines.
	// The worker main loop waits for all of these to exit
	// before finishing.
	wg sync.WaitGroup

	// st represents the State. It is an interface so we can swap
	// out the implementation during testing.
	st stateInterface

	// When something changes that might affect
	// the peer group membership, it sends a function
	// on notifyCh that is run inside the main worker
	// goroutine to mutate the state. It reports whether
	// the state has actually changed.
	notifyCh chan notifyFunc

	// machines holds the set of machines we are currently
	// watching (all the state server machines). Each one has an
	// associated goroutine that
	// watches attributes of that machine.
	machines map[string]*machine

	// publisher holds the implementation of the API
	// address publisher.
	publisher publisherInterface
}

// New returns a new worker that maintains the mongo replica set
// with respect to the given state.
func New(st *state.State) (worker.Worker, error) {
	cfg, err := st.EnvironConfig()
	if err != nil {
		return nil, err
	}
	return newWorker(&stateShim{
		State:     st,
		mongoPort: cfg.StatePort(),
		apiPort:   cfg.APIPort(),
	}, newPublisher(st)), nil
}

func newWorker(st stateInterface, pub publisherInterface) worker.Worker {
	w := &pgWorker{
		st:        st,
		notifyCh:  make(chan notifyFunc),
		machines:  make(map[string]*machine),
		publisher: pub,
	}
	go func() {
		defer w.tomb.Done()
		if err := w.loop(); err != nil {
			logger.Errorf("peergrouper loop terminated: %v", err)
			w.tomb.Kill(err)
		}
		// Wait for the various goroutines to be killed.
		// N.B. we don't defer this call because
		// if we do and a bug causes a panic, Wait will deadlock
		// waiting for the unkilled goroutines to exit.
		w.wg.Wait()
	}()
	return w
}

func (w *pgWorker) Kill() {
	w.tomb.Kill(nil)
}

func (w *pgWorker) Wait() error {
	return w.tomb.Wait()
}

func (w *pgWorker) loop() error {
	infow := w.watchStateServerInfo()
	defer infow.stop()

	retry := time.NewTimer(0)
	retry.Stop()
	retryInterval := initialRetryInterval
	for {
		select {
		case f := <-w.notifyCh:
			logger.Infof("notified")
			// Update our current view of the state of affairs.
			changed, err := f()
			if err != nil {
				return err
			}
			if !changed {
				break
			}
			// Try to update the replica set immediately.
			retry.Reset(0)
		case <-retry.C:
			ok := true
			servers, instanceIds, err := w.apiPublishInfo()
			if err != nil {
				return fmt.Errorf("cannot get API server info: %v", err)
			}
			if err := w.publisher.publishAPIServers(servers, instanceIds); err != nil {
				logger.Errorf("cannot publish API server addresses: %v", err)
				ok = false
			}
			if err := w.updateReplicaset(); err != nil {
				if _, isReplicaSetError := err.(*replicaSetError); !isReplicaSetError {
					return err
				}
				logger.Errorf("cannot set replicaset: %v", err)
				ok = false
			}
			if ok {
				// Update the replica set members occasionally
				// to keep them up to date with the current
				// replica set member statuses.
				retry.Reset(pollInterval)
				retryInterval = initialRetryInterval
			} else {
				retry.Reset(retryInterval)
				retryInterval *= 2
				if retryInterval > maxRetryInterval {
					retryInterval = maxRetryInterval
				}
			}

		case <-w.tomb.Dying():
			return tomb.ErrDying
		}
	}
}

func (w *pgWorker) apiPublishInfo() ([][]instance.HostPort, []instance.Id, error) {
	servers := make([][]instance.HostPort, 0, len(w.machines))
	instanceIds := make([]instance.Id, 0, len(w.machines))
	for _, m := range w.machines {
		if len(m.apiHostPorts) == 0 {
			continue
		}
		instanceId, err := m.stm.InstanceId()
		if err != nil {
			return nil, nil, err
		}
		instanceIds = append(instanceIds, instanceId)
		servers = append(servers, m.apiHostPorts)

	}
	return servers, instanceIds, nil
}

// notify sends the given notification function to
// the worker main loop to be executed.
func (w *pgWorker) notify(f notifyFunc) bool {
	select {
	case w.notifyCh <- f:
		return true
	case <-w.tomb.Dying():
		return false
	}
}

// peerGroupInfo collates current session information about the
// mongo peer group with information from state machines.
func (w *pgWorker) peerGroupInfo() (*peerGroupInfo, error) {
	session := w.st.MongoSession()
	info := &peerGroupInfo{}
	var err error
	status, err := session.CurrentStatus()
	if err != nil {
		return nil, fmt.Errorf("cannot get replica set status: %v", err)
	}
	info.statuses = status.Members
	info.members, err = session.CurrentMembers()
	if err != nil {
		return nil, fmt.Errorf("cannot get replica set members: %v", err)
	}
	info.machines = w.machines
	return info, nil
}

// replicaSetError holds an error returned as a result
// of calling replicaset.Set. As this is expected to fail
// in the normal course of things, it needs special treatment.
type replicaSetError struct {
	error
}

// updateReplicaset sets the current replica set members, and applies the
// given voting status to machines in the state.
func (w *pgWorker) updateReplicaset() error {
	info, err := w.peerGroupInfo()
	if err != nil {
		return err
	}
	members, voting, err := desiredPeerGroup(info)
	if err != nil {
		return fmt.Errorf("cannot compute desired peer group: %v", err)
	}
	if members != nil {
		logger.Debugf("desired peer group members: %#v", members)
	} else {
<<<<<<< HEAD
		logger.Debugf("no change in desired peer group")
=======
		logger.Debugf("no change in desired peer group (voting %#v)", voting)
>>>>>>> 0ab49d17
	}

	// We cannot change the HasVote flag of a machine in state at exactly
	// the same moment as changing its voting status in the replica set.
	//
	// Thus we need to be careful that a machine which is actually a voting
	// member is not seen to not have a vote, because otherwise
	// there is nothing to prevent the machine being removed.
	//
	// To avoid this happening, we make sure when we call SetReplicaSet,
	// that the voting status of machines is the union of both old
	// and new voting machines - that is the set of HasVote machines
	// is a superset of all the actual voting machines.
	//
	// Only after the call has taken place do we reset the voting status
	// of the machines that have lost their vote.
	//
	// If there's a crash, the voting status may not reflect the
	// actual voting status for a while, but when things come
	// back on line, it will be sorted out, as desiredReplicaSet
	// will return the actual voting status.
	//
	// Note that we potentially update the HasVote status of the machines even
	// if the members have not changed.
	var added, removed []*machine
	for m, hasVote := range voting {
		switch {
		case hasVote && !m.stm.HasVote():
			added = append(added, m)
		case !hasVote && m.stm.HasVote():
			removed = append(removed, m)
		}
	}
	if err := setHasVote(added, true); err != nil {
		return err
	}
	if members != nil {
		if err := w.st.MongoSession().Set(members); err != nil {
			// We've failed to set the replica set, so revert back
			// to the previous settings.
			if err1 := setHasVote(added, false); err1 != nil {
				logger.Errorf("cannot revert machine voting after failure to change replica set: %v", err1)
			}
			return &replicaSetError{err}
		}
		logger.Infof("successfully changed replica set to %#v", members)
	}
	if err := setHasVote(removed, false); err != nil {
		return err
	}
	return nil
}

// start runs the given loop function until it returns.
// When it returns, the receiving pgWorker is killed with
// the returned error.
func (w *pgWorker) start(loop func() error) {
	w.wg.Add(1)
	go func() {
		defer w.wg.Done()
		if err := loop(); err != nil {
			w.tomb.Kill(err)
		}
	}()
}

// setHasVote sets the HasVote status of all the given
// machines to hasVote.
func setHasVote(ms []*machine, hasVote bool) error {
	if len(ms) == 0 {
		return nil
	}
	logger.Infof("setting HasVote=%v on machines %v", hasVote, ms)
	for _, m := range ms {
		if err := m.stm.SetHasVote(hasVote); err != nil {
			return fmt.Errorf("cannot set voting status of %q to %v: %v", m.id, hasVote, err)
		}
	}
	return nil
}

// serverInfoWatcher watches the state server info and
// notifies the worker when it changes.
type serverInfoWatcher struct {
	worker  *pgWorker
	watcher state.NotifyWatcher
}

func (w *pgWorker) watchStateServerInfo() *serverInfoWatcher {
	infow := &serverInfoWatcher{
		worker:  w,
		watcher: w.st.WatchStateServerInfo(),
	}
	w.start(infow.loop)
	return infow
}

func (infow *serverInfoWatcher) loop() error {
	for {
		select {
		case _, ok := <-infow.watcher.Changes():
			if !ok {
				return infow.watcher.Err()
			}
			infow.worker.notify(infow.updateMachines)
		case <-infow.worker.tomb.Dying():
			return tomb.ErrDying
		}
	}
}

func (infow *serverInfoWatcher) stop() {
	infow.watcher.Stop()
}

// updateMachines is a notifyFunc that updates the current
// machines when the state server info has changed.
func (infow *serverInfoWatcher) updateMachines() (bool, error) {
	info, err := infow.worker.st.StateServerInfo()
	if err != nil {
		return false, fmt.Errorf("cannot get state server info: %v", err)
	}
	changed := false
	// Stop machine goroutines that no longer correspond to state server
	// machines.
	for _, m := range infow.worker.machines {
		if !inStrings(m.id, info.MachineIds) {
			m.stop()
			delete(infow.worker.machines, m.id)
			changed = true
		}
	}
	// Start machines with no watcher
	for _, id := range info.MachineIds {
		if _, ok := infow.worker.machines[id]; ok {
			continue
		}
		logger.Debugf("found new machine %q", id)
		stm, err := infow.worker.st.Machine(id)
		if err != nil {
			if errors.IsNotFoundError(err) {
				// If the machine isn't found, it must have been
				// removed and will soon enough be removed
				// from the state server list. This will probably
				// never happen, but we'll code defensively anyway.
				logger.Warningf("machine %q from state server list not found", id)
				continue
			}
			return false, fmt.Errorf("cannot get machine %q: %v", id, err)
		}
		infow.worker.machines[id] = infow.worker.newMachine(stm)
		changed = true
	}
	return changed, nil
}

// machine represents a machine in State.
type machine struct {
	id             string
	wantsVote      bool
	apiHostPorts   []instance.HostPort
	mongoHostPorts []instance.HostPort

	worker         *pgWorker
	stm            stateMachine
	machineWatcher state.NotifyWatcher
}

func (m *machine) mongoHostPort() string {
	return mongo.SelectPeerHostPort(m.mongoHostPorts)
}

func (m *machine) String() string {
	return m.id
}

func (m *machine) GoString() string {
	return fmt.Sprintf("&peergrouper.machine{id: %q, wantsVote: %v, hostPort: %q}", m.id, m.wantsVote, m.mongoHostPort())
}

func (w *pgWorker) newMachine(stm stateMachine) *machine {
	m := &machine{
		worker:         w,
		id:             stm.Id(),
		stm:            stm,
		apiHostPorts:   stm.APIHostPorts(),
		mongoHostPorts: stm.MongoHostPorts(),
		wantsVote:      stm.WantsVote(),
		machineWatcher: stm.Watch(),
	}
	w.start(m.loop)
	return m
}

func (m *machine) loop() error {
	for {
		select {
		case _, ok := <-m.machineWatcher.Changes():
			if !ok {
				return m.machineWatcher.Err()
			}
			m.worker.notify(m.refresh)
		case <-m.worker.tomb.Dying():
			return nil
		}
	}
}

func (m *machine) stop() {
	m.machineWatcher.Stop()
}

func (m *machine) refresh() (bool, error) {
	if err := m.stm.Refresh(); err != nil {
		if errors.IsNotFoundError(err) {
			// We want to be robust when the machine
			// state is out of date with respect to the
			// state server info, so if the machine
			// has been removed, just assume that
			// no change has happened - the machine
			// loop will be stopped very soon anyway.
			return false, nil
		}
		return false, err
	}
	changed := false
	if wantsVote := m.stm.WantsVote(); wantsVote != m.wantsVote {
		m.wantsVote = wantsVote
		changed = true
	}
	if hps := m.stm.MongoHostPorts(); !hostPortsEqual(hps, m.mongoHostPorts) {
		m.mongoHostPorts = hps
		changed = true
	}
	if hps := m.stm.APIHostPorts(); !hostPortsEqual(hps, m.apiHostPorts) {
		m.apiHostPorts = hps
		changed = true
	}
	return changed, nil
}

func hostPortsEqual(hps1, hps2 []instance.HostPort) bool {
	if len(hps1) != len(hps2) {
		return false
	}
	for i := range hps1 {
		if hps1[i] != hps2[i] {
			return false
		}
	}
	return true
}

func inStrings(t string, ss []string) bool {
	for _, s := range ss {
		if s == t {
			return true
		}
	}
	return false
}<|MERGE_RESOLUTION|>--- conflicted
+++ resolved
@@ -281,11 +281,7 @@
 	if members != nil {
 		logger.Debugf("desired peer group members: %#v", members)
 	} else {
-<<<<<<< HEAD
-		logger.Debugf("no change in desired peer group")
-=======
 		logger.Debugf("no change in desired peer group (voting %#v)", voting)
->>>>>>> 0ab49d17
 	}
 
 	// We cannot change the HasVote flag of a machine in state at exactly
