--- conflicted
+++ resolved
@@ -29,11 +29,7 @@
 		Output: manifoldOutput,
 		Start: func(context dependency.Context) (worker.Worker, error) {
 			var apiCaller base.APICaller
-<<<<<<< HEAD
-			if err := getResource(config.APICallerName, &apiCaller); err != nil {
-=======
 			if err := context.Get(config.APICallerName, &apiCaller); err != nil {
->>>>>>> 0a20971c
 				return nil, errors.Trace(err)
 			}
 			w, err := NewTracker(Config{
