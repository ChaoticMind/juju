--- conflicted
+++ resolved
@@ -8,6 +8,7 @@
 
 	"github.com/juju/juju/state/api/base"
 	"github.com/juju/juju/state/api/common"
+	"github.com/juju/juju/state/api/params"
 )
 
 const machinerFacade = "Machiner"
@@ -28,20 +29,14 @@
 
 }
 
-<<<<<<< HEAD
-// Machine provides access to methods of a state.Machine through the facade.
-func (st *State) Machine(machineTag string) (*Machine, error) {
-	life, err := common.Life(st.facade, machineTag)
-=======
 // machineLife requests the lifecycle of the given machine from the server.
 func (st *State) machineLife(tag names.Tag) (params.Life, error) {
-	return common.Life(st.caller, machinerFacade, tag)
+	return common.Life(st.facade, tag)
 }
 
 // Machine provides access to methods of a state.Machine through the facade.
 func (st *State) Machine(machineTag string) (*Machine, error) {
 	tag, err := names.ParseMachineTag(machineTag)
->>>>>>> bdebc636
 	if err != nil {
 		return nil, err
 	}
