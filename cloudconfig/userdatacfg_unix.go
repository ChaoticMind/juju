--- conflicted
+++ resolved
@@ -340,19 +340,6 @@
 		if loggo.GetLogger("").LogLevel() == loggo.DEBUG {
 			loggingOption = " --debug"
 		}
-<<<<<<< HEAD
-
-		// The bootstrapping is always run with debug on.
-		bootstrapCommand := w.icfg.JujuTools() + "/jujud bootstrap-state" +
-			" --data-dir " + shquote(w.icfg.DataDir) +
-			" --env-config " + shquote(base64yaml(w.icfg.Config)) +
-			" --instance-id " + shquote(string(w.icfg.InstanceId)) +
-			hardware +
-			cons +
-			metadataDir +
-			loggingOption
-		w.conf.AddScripts(bootstrapCommand)
-=======
 		w.conf.AddScripts(
 			// The bootstrapping is always run with debug on.
 			w.icfg.JujuTools() + "/jujud bootstrap-state" +
@@ -365,7 +352,6 @@
 				metadataDir +
 				loggingOption,
 		)
->>>>>>> 3828fbe7
 	}
 
 	return w.addMachineAgentToBoot()
