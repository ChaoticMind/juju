--- conflicted
+++ resolved
@@ -128,48 +128,8 @@
 	return runner, nil
 }
 
-<<<<<<< HEAD
-// newId returns a probably-unique identifier for a new context, containing the
-// supplied string.
-func (f *factory) newId(name string) string {
-	return fmt.Sprintf("%s-%s-%d", f.unit.Name(), name, f.rand.Int63())
-}
-
-// coreContext creates a new context with all unspecialised fields filled in.
-func (f *factory) coreContext() (*HookContext, error) {
-	leadershipContext := newLeadershipContext(
-		f.state.LeadershipSettings,
-		f.tracker,
-	)
-	ctx := &HookContext{
-		unit:               f.unit,
-		state:              f.state,
-		LeadershipContext:  leadershipContext,
-		uuid:               f.envUUID,
-		envName:            f.envName,
-		unitName:           f.unit.Name(),
-		assignedMachineTag: f.machineTag,
-		serviceOwner:       f.ownerTag,
-		relations:          f.getContextRelations(),
-		relationId:         -1,
-		metricsRecorder:    nil,
-		definedMetrics:     nil,
-		pendingPorts:       make(map[PortRange]PortRangeInfo),
-		storage:            f.storage,
-		componentFuncs:     registeredComponentFuncs,
-	}
-	if err := f.updateContext(ctx); err != nil {
-		return nil, err
-	}
-	return ctx, nil
-}
-
-func (f *factory) getCharm() (charm.Charm, error) {
-	ch, err := charm.ReadCharm(f.paths.GetCharmDir())
-=======
 func getCharm(charmPath string) (charm.Charm, error) {
 	ch, err := charm.ReadCharm(charmPath)
->>>>>>> b4785bab
 	if err != nil {
 		return nil, err
 	}
