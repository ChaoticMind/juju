// Copyright 2016 Canonical Ltd.
// Licensed under the AGPLv3, see LICENCE file for details.

package maas

import (
	"net/http"
	"strings"

	"github.com/juju/errors"
	"github.com/juju/gomaasapi"
	jc "github.com/juju/testing/checkers"
	"github.com/juju/utils/arch"
	"github.com/juju/utils/set"
	gc "gopkg.in/check.v1"

	"github.com/juju/juju/constraints"
	"github.com/juju/juju/environs"
	"github.com/juju/juju/environs/config"
	"github.com/juju/juju/instance"
	"github.com/juju/juju/juju/testing"
	"github.com/juju/juju/network"
	coretesting "github.com/juju/juju/testing"
)

type maas2EnvironSuite struct {
	maas2Suite
}

var _ = gc.Suite(&maas2EnvironSuite{})

func (suite *maas2EnvironSuite) getEnvWithServer(c *gc.C) (*maasEnviron, error) {
	testServer := gomaasapi.NewSimpleServer()
	testServer.AddGetResponse("/api/2.0/version/", http.StatusOK, maas2VersionResponse)
	testServer.AddGetResponse("/api/2.0/users/?op=whoami", http.StatusOK, "{}")
	testServer.Start()
	suite.AddCleanup(func(*gc.C) { testServer.Close() })
	testAttrs := coretesting.Attrs{}
	for k, v := range maasEnvAttrs {
		testAttrs[k] = v
	}
	testAttrs["maas-server"] = testServer.Server.URL
	attrs := coretesting.FakeConfig().Merge(testAttrs)
	cfg, err := config.New(config.NoDefaults, attrs)
	c.Assert(err, jc.ErrorIsNil)
	return NewEnviron(cfg)
}

func (suite *maas2EnvironSuite) TestNewEnvironWithoutFeatureFlag(c *gc.C) {
	suite.SetFeatureFlags()
	_, err := suite.getEnvWithServer(c)
	c.Assert(err, jc.Satisfies, errors.IsNotSupported)
}

func (suite *maas2EnvironSuite) TestNewEnvironWithController(c *gc.C) {
	env, err := suite.getEnvWithServer(c)
	c.Assert(err, jc.ErrorIsNil)
	c.Assert(env, gc.NotNil)
}

func (suite *maas2EnvironSuite) TestSupportedArchitectures(c *gc.C) {
	controller := &fakeController{
		bootResources: []gomaasapi.BootResource{
			&fakeBootResource{name: "wily", architecture: "amd64/blah"},
			&fakeBootResource{name: "wily", architecture: "amd64/something"},
			&fakeBootResource{name: "xenial", architecture: "arm/somethingelse"},
		},
	}
	env := suite.makeEnviron(c, controller)
	result, err := env.SupportedArchitectures()
	c.Assert(err, jc.ErrorIsNil)
	c.Assert(result, jc.DeepEquals, []string{"amd64", "arm"})
}

func (suite *maas2EnvironSuite) TestSupportedArchitecturesError(c *gc.C) {
	env := suite.makeEnviron(c, &fakeController{bootResourcesError: errors.New("Something terrible!")})
	_, err := env.SupportedArchitectures()
	c.Assert(err, gc.ErrorMatches, "Something terrible!")
}

<<<<<<< HEAD
=======
func (suite *maas2EnvironSuite) injectControllerWithSpacesAndCheck(c *gc.C, spaces []gomaasapi.Space, expected gomaasapi.AllocateMachineArgs) *maasEnviron {
	var env *maasEnviron
	check := func(args gomaasapi.AllocateMachineArgs) {
		expected.AgentName = env.ecfg().maasAgentName()
		c.Assert(args, jc.DeepEquals, expected)
	}
	controller := &fakeController{
		allocateMachineArgsCheck: check,
		allocateMachine: &fakeMachine{
			systemID:     "Bruce Sterling",
			architecture: arch.HostArch(),
		},
		spaces: spaces,
	}
	suite.injectController(controller)
	suite.setupFakeTools(c)
	env = suite.makeEnviron(c, nil)
	return env
}

>>>>>>> ecec3140
func (suite *maas2EnvironSuite) makeEnvironWithMachines(c *gc.C, expectedSystemIDs []string, returnSystemIDs []string) *maasEnviron {
	var env *maasEnviron
	checkArgs := func(args gomaasapi.MachinesArgs) {
		c.Check(args.SystemIDs, jc.DeepEquals, expectedSystemIDs)
		c.Check(args.AgentName, gc.Equals, env.ecfg().maasAgentName())
	}
	machines := make([]gomaasapi.Machine, len(returnSystemIDs))
	for index, id := range returnSystemIDs {
		machines[index] = &fakeMachine{systemID: id}
	}
	controller := &fakeController{
		machines:          machines,
		machinesArgsCheck: checkArgs,
	}
	env = suite.makeEnviron(c, controller)
	return env
}

func (suite *maas2EnvironSuite) TestAllInstances(c *gc.C) {
	env := suite.makeEnvironWithMachines(
		c, []string{}, []string{"tuco", "tio", "gus"},
	)
	result, err := env.AllInstances()
	c.Assert(err, jc.ErrorIsNil)
	expectedMachines := set.NewStrings("tuco", "tio", "gus")
	actualMachines := set.NewStrings()
	for _, instance := range result {
		actualMachines.Add(string(instance.Id()))
	}
	c.Assert(actualMachines, jc.DeepEquals, expectedMachines)
}

func (suite *maas2EnvironSuite) TestAllInstancesError(c *gc.C) {
	controller := &fakeController{machinesError: errors.New("Something terrible!")}
	env := suite.makeEnviron(c, controller)
	_, err := env.AllInstances()
	c.Assert(err, gc.ErrorMatches, "Something terrible!")
}

func (suite *maas2EnvironSuite) TestInstances(c *gc.C) {
	env := suite.makeEnvironWithMachines(
		c, []string{"jake", "bonnibel"}, []string{"jake", "bonnibel"},
	)
	result, err := env.Instances([]instance.Id{"jake", "bonnibel"})
	c.Assert(err, jc.ErrorIsNil)
	expectedMachines := set.NewStrings("jake", "bonnibel")
	actualMachines := set.NewStrings()
	for _, machine := range result {
		actualMachines.Add(string(machine.Id()))
	}
	c.Assert(actualMachines, jc.DeepEquals, expectedMachines)
}

func (suite *maas2EnvironSuite) TestInstancesPartialResult(c *gc.C) {
	env := suite.makeEnvironWithMachines(
		c, []string{"jake", "bonnibel"}, []string{"tuco", "bonnibel"},
	)
	result, err := env.Instances([]instance.Id{"jake", "bonnibel"})
	c.Check(err, gc.Equals, environs.ErrPartialInstances)
	c.Assert(result, gc.HasLen, 2)
	c.Assert(result[0], gc.IsNil)
	c.Assert(result[1].Id(), gc.Equals, instance.Id("bonnibel"))
}

func (suite *maas2EnvironSuite) TestAvailabilityZones(c *gc.C) {
	controller := &fakeController{
		zones: []gomaasapi.Zone{
			&fakeZone{name: "mossack"},
			&fakeZone{name: "fonseca"},
		},
	}
	env := suite.makeEnviron(c, controller)
	result, err := env.AvailabilityZones()
	c.Assert(err, jc.ErrorIsNil)
	expectedZones := set.NewStrings("mossack", "fonseca")
	actualZones := set.NewStrings()
	for _, zone := range result {
		actualZones.Add(zone.Name())
	}
	c.Assert(actualZones, jc.DeepEquals, expectedZones)
}

func (suite *maas2EnvironSuite) TestAvailabilityZonesError(c *gc.C) {
	controller := &fakeController{
		zonesError: errors.New("a bad thing"),
	}
	env := suite.makeEnviron(c, controller)
	_, err := env.AvailabilityZones()
	c.Assert(err, gc.ErrorMatches, "a bad thing")
}

func (suite *maas2EnvironSuite) TestSpaces(c *gc.C) {
	controller := &fakeController{
		spaces: []gomaasapi.Space{
			fakeSpace{
				name: "pepper",
				id:   1234,
			},
			fakeSpace{
				name: "freckles",
				id:   4567,
				subnets: []gomaasapi.Subnet{
					fakeSubnet{id: 99, vlanVid: 66, cidr: "192.168.10.0/24"},
					fakeSubnet{id: 98, vlanVid: 67, cidr: "192.168.11.0/24"},
				},
			},
		},
	}
	env := suite.makeEnviron(c, controller)
	result, err := env.Spaces()
	c.Assert(err, jc.ErrorIsNil)
	c.Assert(result, gc.HasLen, 1)
	c.Assert(result[0].Name, gc.Equals, "freckles")
	c.Assert(result[0].ProviderId, gc.Equals, network.Id("4567"))
	subnets := result[0].Subnets
	c.Assert(subnets, gc.HasLen, 2)
	c.Assert(subnets[0].ProviderId, gc.Equals, network.Id("99"))
	c.Assert(subnets[0].VLANTag, gc.Equals, 66)
	c.Assert(subnets[0].CIDR, gc.Equals, "192.168.10.0/24")
	c.Assert(subnets[0].SpaceProviderId, gc.Equals, network.Id("4567"))
	c.Assert(subnets[1].ProviderId, gc.Equals, network.Id("98"))
	c.Assert(subnets[1].VLANTag, gc.Equals, 67)
	c.Assert(subnets[1].CIDR, gc.Equals, "192.168.11.0/24")
	c.Assert(subnets[1].SpaceProviderId, gc.Equals, network.Id("4567"))
}

func (suite *maas2EnvironSuite) TestSpacesError(c *gc.C) {
	controller := &fakeController{
		spacesError: errors.New("Joe Manginiello"),
	}
	env := suite.makeEnviron(c, controller)
	_, err := env.Spaces()
	c.Assert(err, gc.ErrorMatches, "Joe Manginiello")
}

<<<<<<< HEAD
func (suite *maas2EnvironSuite) TestStopInstancesReturnsIfParameterEmpty(c *gc.C) {
	err := suite.makeEnviron(c, &fakeController{}).StopInstances()
	c.Check(err, jc.ErrorIsNil)
	c.Fail()
}

func (suite *maas2EnvironSuite) TestStopInstancesStopsAndReleasesInstances(c *gc.C) {
	// mark test1 and test2 as being allocated, but not test3.
	// The release operation will ignore test3.
	err := suite.makeEnviron(c, &fakeController{}).StopInstances("test1", "test2", "test3")
	c.Check(err, jc.ErrorIsNil)
	c.Fail()
}

func (suite *maas2EnvironSuite) TestStopInstancesIgnoresConflict(c *gc.C) {
	env := suite.makeEnviron(c, &fakeController{})
	err := env.StopInstances("test1")
	c.Assert(err, jc.ErrorIsNil)
	c.Fail()
}

func (suite *maas2EnvironSuite) TestStopInstancesIgnoresMissingNodeAndRecurses(c *gc.C) {
	env := suite.makeEnviron(c, &fakeController{})
	err := env.StopInstances("test1", "test2")
	c.Assert(err, jc.ErrorIsNil)
	c.Fail()
}

func (suite *maas2EnvironSuite) TestStopInstancesReturnsUnexpectedMAASError(c *gc.C) {
	env := suite.makeEnviron(c, &fakeController{})
	err := env.StopInstances("test1")
	c.Assert(err, gc.NotNil)
	c.Fail()
}

func (suite *maas2EnvironSuite) TestStopInstancesReturnsUnexpectedError(c *gc.C) {
	env := suite.makeEnviron(c, &fakeController{})
	err := env.StopInstances("test1")
	c.Assert(err, gc.NotNil)
	c.Assert(errors.Cause(err), gc.Equals, environs.ErrNoInstances)
=======
func (suite *maas2EnvironSuite) TestStartInstanceError(c *gc.C) {
	suite.injectController(&fakeController{
		allocateMachineError: errors.New("Charles Babbage"),
	})
	env := suite.makeEnviron(c, nil)
	_, err := env.StartInstance(environs.StartInstanceParams{})
	c.Assert(err, gc.ErrorMatches, ".* cannot run instance: Charles Babbage")
}

func (suite *maas2EnvironSuite) TestStartInstance(c *gc.C) {
	var env *maasEnviron
	env = suite.injectControllerWithSpacesAndCheck(c, nil, gomaasapi.AllocateMachineArgs{})

	params := environs.StartInstanceParams{}
	result, err := testing.StartInstanceWithParams(env, "1", params, nil)
	c.Assert(err, jc.ErrorIsNil)
	c.Assert(result.Instance.Id(), gc.Equals, instance.Id("Bruce Sterling"))
}

func (suite *maas2EnvironSuite) TestStartInstanceParams(c *gc.C) {
	var env *maasEnviron
	suite.injectController(&fakeController{
		allocateMachineArgsCheck: func(args gomaasapi.AllocateMachineArgs) {
			c.Assert(args, jc.DeepEquals, gomaasapi.AllocateMachineArgs{
				AgentName: env.ecfg().maasAgentName(),
				Zone:      "foo",
				MinMemory: 8192,
			})
		},
		allocateMachine: &fakeMachine{
			systemID:     "Bruce Sterling",
			architecture: arch.HostArch(),
		},
		zones: []gomaasapi.Zone{&fakeZone{name: "foo"}},
	})
	suite.setupFakeTools(c)
	env = suite.makeEnviron(c, nil)
	params := environs.StartInstanceParams{
		Placement:   "zone=foo",
		Constraints: constraints.MustParse("mem=8G"),
	}
	result, err := testing.StartInstanceWithParams(env, "1", params, nil)
	c.Assert(err, jc.ErrorIsNil)
	c.Assert(result.Instance.Id(), gc.Equals, instance.Id("Bruce Sterling"))
}

func (suite *maas2EnvironSuite) TestAcquireNodePassedAgentName(c *gc.C) {
	var env *maasEnviron
	suite.injectController(&fakeController{
		allocateMachineArgsCheck: func(args gomaasapi.AllocateMachineArgs) {
			c.Assert(args, jc.DeepEquals, gomaasapi.AllocateMachineArgs{
				AgentName: env.ecfg().maasAgentName()})
		},
		allocateMachine: &fakeMachine{
			systemID:     "Bruce Sterling",
			architecture: arch.HostArch(),
		},
	})
	suite.setupFakeTools(c)
	env = suite.makeEnviron(c, nil)

	_, err := env.acquireNode2("", "", constraints.Value{}, nil, nil)

	c.Check(err, jc.ErrorIsNil)
}

func (suite *maas2EnvironSuite) TestAcquireNodePassesPositiveAndNegativeTags(c *gc.C) {
	var env *maasEnviron
	expected := gomaasapi.AllocateMachineArgs{
		Tags:    []string{"tag1", "tag3"},
		NotTags: []string{"tag2", "tag4"},
	}
	env = suite.injectControllerWithSpacesAndCheck(c, nil, expected)
	_, err := env.acquireNode2(
		"", "",
		constraints.Value{Tags: stringslicep("tag1", "^tag2", "tag3", "^tag4")},
		nil, nil,
	)
	c.Check(err, jc.ErrorIsNil)
}

func getFourSpaces() []gomaasapi.Space {
	return []gomaasapi.Space{
		fakeSpace{
			name:    "space-1",
			subnets: []gomaasapi.Subnet{fakeSubnet{id: 99, vlanVid: 66, cidr: "192.168.10.0/24"}},
			id:      5,
		},
		fakeSpace{
			name:    "space-2",
			subnets: []gomaasapi.Subnet{fakeSubnet{id: 100, vlanVid: 66, cidr: "192.168.11.0/24"}},
			id:      6,
		},
		fakeSpace{
			name:    "space-3",
			subnets: []gomaasapi.Subnet{fakeSubnet{id: 99, vlanVid: 66, cidr: "192.168.12.0/24"}},
			id:      7,
		},
		fakeSpace{
			name:    "space-4",
			subnets: []gomaasapi.Subnet{fakeSubnet{id: 100, vlanVid: 66, cidr: "192.168.13.0/24"}},
			id:      8,
		},
	}

}

func (suite *maas2EnvironSuite) TestAcquireNodePassesPositiveAndNegativeSpaces(c *gc.C) {
	expected := gomaasapi.AllocateMachineArgs{
		NotNetworks: []string{"space:6", "space:8"},
	}
	env := suite.injectControllerWithSpacesAndCheck(c, getFourSpaces(), expected)

	_, err := env.acquireNode2(
		"", "",
		constraints.Value{Spaces: stringslicep("space-1", "^space-2", "space-3", "^space-4")},
		nil, nil,
	)
	c.Check(err, jc.ErrorIsNil)
}

func (suite *maas2EnvironSuite) TestAcquireNodeDisambiguatesNamedLabelsFromIndexedUpToALimit(c *gc.C) {
	env := suite.injectControllerWithSpacesAndCheck(c, getFourSpaces(), gomaasapi.AllocateMachineArgs{})
	var shortLimit uint = 0
	suite.PatchValue(&numericLabelLimit, shortLimit)

	_, err := env.acquireNode2(
		"", "",
		constraints.Value{Spaces: stringslicep("space-1", "^space-2", "space-3", "^space-4")},
		[]interfaceBinding{{"0", "first-clash"}, {"1", "final-clash"}},
		nil,
	)
	c.Assert(err, gc.ErrorMatches, `too many conflicting numeric labels, giving up.`)
}

func (suite *maas2EnvironSuite) DONTTestAcquireNodeStorage(c *gc.C) {
	// TODO (mfoord): needs more recent version of gomaasapi with storage
	// param.
	var env *maasEnviron
	suite.injectController(&fakeController{
		allocateMachineArgsCheck: func(args gomaasapi.AllocateMachineArgs) {
			c.Assert(args, jc.DeepEquals, gomaasapi.AllocateMachineArgs{
				AgentName: env.ecfg().maasAgentName()})
		},
		allocateMachine: &fakeMachine{
			systemID:     "Bruce Sterling",
			architecture: arch.HostArch(),
		},
	})
	suite.setupFakeTools(c)
	for i, test := range []struct {
		volumes  []volumeInfo
		expected string
	}{{
		volumes:  nil,
		expected: "",
	}, {
		volumes:  []volumeInfo{{"volume-1", 1234, nil}},
		expected: "volume-1:1234",
	}, {
		volumes:  []volumeInfo{{"", 1234, []string{"tag1", "tag2"}}},
		expected: "1234(tag1,tag2)",
	}, {
		volumes:  []volumeInfo{{"volume-1", 1234, []string{"tag1", "tag2"}}},
		expected: "volume-1:1234(tag1,tag2)",
	}, {
		volumes: []volumeInfo{
			{"volume-1", 1234, []string{"tag1", "tag2"}},
			{"volume-2", 4567, []string{"tag1", "tag3"}},
		},
		expected: "volume-1:1234(tag1,tag2),volume-2:4567(tag1,tag3)",
	}} {
		c.Logf("test #%d: volumes=%v", i, test.volumes)
		env = suite.makeEnviron(c, nil)
		_, err := env.acquireNode2("", "", constraints.Value{}, nil, test.volumes)
		c.Check(err, jc.ErrorIsNil)
		//nodeRequestValues, found := requestValues["node0"]
		//if c.Check(found, jc.IsTrue) {
		//	c.Check(nodeRequestValues[0].Get("storage"), gc.Equals, test.expected)
		//}
	}
}

func (suite *maas2EnvironSuite) TestAcquireNodeInterfaces(c *gc.C) {
	var env *maasEnviron
	var getNegatives func() []string
	suite.injectController(&fakeController{
		allocateMachineArgsCheck: func(args gomaasapi.AllocateMachineArgs) {
			c.Assert(args, jc.DeepEquals, gomaasapi.AllocateMachineArgs{
				AgentName: env.ecfg().maasAgentName(),
				// Should have Interfaces too
				NotNetworks: getNegatives(),
			})
		},
		allocateMachine: &fakeMachine{
			systemID:     "Bruce Sterling",
			architecture: arch.HostArch(),
		},
		spaces: getTwoSpaces(),
	})
	suite.setupFakeTools(c)
	// Add some constraints, including spaces to verify specified bindings
	// always override any spaces constraints.
	cons := constraints.Value{
		Spaces: stringslicep("foo", "^bar"),
	}
	// In the tests below "space:5" means foo, "space:6" means bar.
	for i, test := range []struct {
		interfaces        []interfaceBinding
		expectedPositives string
		expectedNegatives string
		expectedError     string
	}{{ // without specified bindings, spaces constraints are used instead.
		interfaces:        nil,
		expectedPositives: "0:space=5",
		expectedNegatives: "space:3",
		expectedError:     "",
	}, {
		interfaces:        []interfaceBinding{{"name-1", "space-1"}},
		expectedPositives: "name-1:space=space-1;0:space=5",
		expectedNegatives: "space:3",
	}, {
		interfaces: []interfaceBinding{
			{"name-1", "7"},
			{"name-2", "8"},
			{"name-3", "9"},
		},
		expectedPositives: "name-1:space=1;name-2:space=2;name-3:space=3;0:space=5",
		expectedNegatives: "space:3",
	}, {
		interfaces:    []interfaceBinding{{"", "anything"}},
		expectedError: "interface bindings cannot have empty names",
	}, {
		interfaces:    []interfaceBinding{{"shared-db", "3"}},
		expectedError: `negative space "bar" from constraints clashes with interface bindings`,
	}, {
		interfaces: []interfaceBinding{
			{"shared-db", "1"},
			{"db", "1"},
		},
		expectedPositives: "shared-db:space=1;db:space=1;0:space=5",
		expectedNegatives: "space:3",
	}, {
		interfaces:    []interfaceBinding{{"", ""}},
		expectedError: "interface bindings cannot have empty names",
	}, {
		interfaces: []interfaceBinding{
			{"valid", "ok"},
			{"", "valid-but-ignored-space"},
			{"valid-name-empty-space", ""},
			{"", ""},
		},
		expectedError: "interface bindings cannot have empty names",
	}, {
		interfaces:    []interfaceBinding{{"foo", ""}},
		expectedError: `invalid interface binding "foo": space provider ID is required`,
	}, {
		interfaces: []interfaceBinding{
			{"bar", ""},
			{"valid", "ok"},
			{"", "valid-but-ignored-space"},
			{"", ""},
		},
		expectedError: `invalid interface binding "bar": space provider ID is required`,
	}, {
		interfaces: []interfaceBinding{
			{"dup-name", "1"},
			{"dup-name", "2"},
		},
		expectedError: `duplicated interface binding "dup-name"`,
	}, {
		interfaces: []interfaceBinding{
			{"valid-1", "0"},
			{"dup-name", "1"},
			{"dup-name", "2"},
			{"valid-2", "3"},
		},
		expectedError: `duplicated interface binding "dup-name"`,
	}} {
		c.Logf("test #%d: interfaces=%v", i, test.interfaces)
		env = suite.makeEnviron(c, nil)
		// TODO (mfoord): need getPositives as well.
		getNegatives = func() []string {
			return strings.Split(test.expectedNegatives, ";")
		}
		_, err := env.acquireNode2("", "", cons, test.interfaces, nil)
		if test.expectedError != "" {
			c.Check(err, gc.ErrorMatches, test.expectedError)
			c.Check(err, jc.Satisfies, errors.IsNotValid)
			continue
		}
		c.Check(err, jc.ErrorIsNil)
	}
}

func getTwoSpaces() []gomaasapi.Space {
	return []gomaasapi.Space{
		fakeSpace{
			name:    "foo",
			subnets: []gomaasapi.Subnet{fakeSubnet{id: 99, vlanVid: 66, cidr: "192.168.10.0/24"}},
			id:      2,
		},
		fakeSpace{
			name:    "bar",
			subnets: []gomaasapi.Subnet{fakeSubnet{id: 100, vlanVid: 66, cidr: "192.168.11.0/24"}},
			id:      3,
		},
	}
}

func (suite *maas2EnvironSuite) TestAcquireNodeConvertsSpaceNames(c *gc.C) {
	// Expected args should have Interfaces set
	// Interfaces: 0:space=2,
	env := suite.injectControllerWithSpacesAndCheck(c, getTwoSpaces(), gomaasapi.AllocateMachineArgs{NotNetworks: []string{"space:3"}})
	cons := constraints.Value{
		Spaces: stringslicep("foo", "^bar"),
	}
	_, err := env.acquireNode2("", "", cons, nil, nil)
	c.Assert(err, jc.ErrorIsNil)
}

func (suite *maas2EnvironSuite) TestAcquireNodeTranslatesSpaceNames(c *gc.C) {
	env := suite.injectControllerWithSpacesAndCheck(c, getTwoSpaces(), gomaasapi.AllocateMachineArgs{NotNetworks: []string{"space:3"}})
	cons := constraints.Value{
		Spaces: stringslicep("foo-1", "^bar-3"),
	}
	_, err := env.acquireNode2("", "", cons, nil, nil)
	c.Assert(err, jc.ErrorIsNil)
}

func (suite *maas2EnvironSuite) TestAcquireNodeUnrecognisedSpace(c *gc.C) {
	suite.injectController(&fakeController{})
	env := suite.makeEnviron(c, nil)
	cons := constraints.Value{
		Spaces: stringslicep("baz"),
	}
	_, err := env.acquireNode2("", "", cons, nil, nil)
	c.Assert(err, gc.ErrorMatches, `unrecognised space in constraint "baz"`)
>>>>>>> ecec3140
}<|MERGE_RESOLUTION|>--- conflicted
+++ resolved
@@ -78,8 +78,6 @@
 	c.Assert(err, gc.ErrorMatches, "Something terrible!")
 }
 
-<<<<<<< HEAD
-=======
 func (suite *maas2EnvironSuite) injectControllerWithSpacesAndCheck(c *gc.C, spaces []gomaasapi.Space, expected gomaasapi.AllocateMachineArgs) *maasEnviron {
 	var env *maasEnviron
 	check := func(args gomaasapi.AllocateMachineArgs) {
@@ -100,7 +98,6 @@
 	return env
 }
 
->>>>>>> ecec3140
 func (suite *maas2EnvironSuite) makeEnvironWithMachines(c *gc.C, expectedSystemIDs []string, returnSystemIDs []string) *maasEnviron {
 	var env *maasEnviron
 	checkArgs := func(args gomaasapi.MachinesArgs) {
@@ -236,7 +233,6 @@
 	c.Assert(err, gc.ErrorMatches, "Joe Manginiello")
 }
 
-<<<<<<< HEAD
 func (suite *maas2EnvironSuite) TestStopInstancesReturnsIfParameterEmpty(c *gc.C) {
 	err := suite.makeEnviron(c, &fakeController{}).StopInstances()
 	c.Check(err, jc.ErrorIsNil)
@@ -277,7 +273,8 @@
 	err := env.StopInstances("test1")
 	c.Assert(err, gc.NotNil)
 	c.Assert(errors.Cause(err), gc.Equals, environs.ErrNoInstances)
-=======
+}
+
 func (suite *maas2EnvironSuite) TestStartInstanceError(c *gc.C) {
 	suite.injectController(&fakeController{
 		allocateMachineError: errors.New("Charles Babbage"),
@@ -616,5 +613,4 @@
 	}
 	_, err := env.acquireNode2("", "", cons, nil, nil)
 	c.Assert(err, gc.ErrorMatches, `unrecognised space in constraint "baz"`)
->>>>>>> ecec3140
 }