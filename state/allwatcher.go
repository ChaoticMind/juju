--- conflicted
+++ resolved
@@ -182,21 +182,12 @@
 		inst := machine.(status.InstanceStatusGetter)
 		if !ok {
 			return errors.Errorf("the given entity does not support InstanceStatus %v", entity)
-<<<<<<< HEAD
 		}
 
 		instanceStatus, err := inst.InstanceStatus()
 		if err != nil {
 			return errors.Annotatef(err, "retrieving instance status for machine %q", m.Id)
 		}
-=======
-		}
-
-		instanceStatus, err := inst.InstanceStatus()
-		if err != nil {
-			return errors.Annotatef(err, "retrieving instance status for machine %q", m.Id)
-		}
->>>>>>> 0294fd51
 		info.InstanceStatus = multiwatcher.NewStatusInfo(instanceStatus, nil)
 	} else {
 		// The entry already exists, so preserve the current status and
@@ -411,18 +402,8 @@
 		}
 		info.Constraints = c
 		needConfig = true
-<<<<<<< HEAD
 		applicationStatus, err := getStatus(st, key, "application")
 		if err != nil {
-=======
-		// Fetch the status.
-		application, err := st.Application(svc.Name)
-		if err != nil {
-			return errors.Trace(err)
-		}
-		applicationStatus, err := application.Status()
-		if err != nil {
->>>>>>> 0294fd51
 			return errors.Annotatef(err, "reading application status for key %s", key)
 		}
 		if err == nil {
@@ -480,7 +461,6 @@
 }
 
 func (svc *backingApplication) mongoId() string {
-<<<<<<< HEAD
 	return svc.DocID
 }
 
@@ -530,8 +510,6 @@
 }
 
 func (svc *backingRemoteApplication) mongoId() string {
-=======
->>>>>>> 0294fd51
 	return svc.DocID
 }
 
@@ -693,16 +671,10 @@
 	case *multiwatcher.ApplicationInfo:
 		newInfo := *info
 		newInfo.Status = s.toStatusInfo()
-<<<<<<< HEAD
 		info0 = &newInfo
 	case *multiwatcher.RemoteApplicationInfo:
 		newInfo := *info
-		newInfo.Status.Current = s.Status
-		newInfo.Status.Message = s.StatusInfo
-		newInfo.Status.Data = normaliseStatusData(s.StatusData)
-		newInfo.Status.Since = unixNanoToTime(s.Updated)
-=======
->>>>>>> 0294fd51
+		newInfo.Status = s.toStatusInfo()
 		info0 = &newInfo
 	case *multiwatcher.MachineInfo:
 		newInfo := *info
@@ -1026,7 +998,6 @@
 		return (&multiwatcher.UnitInfo{
 			ModelUUID: modelUUID,
 			Name:      id,
-<<<<<<< HEAD
 		}).EntityId(), true
 	case 'a':
 		return (&multiwatcher.ApplicationInfo{
@@ -1035,11 +1006,6 @@
 		}).EntityId(), true
 	case 'c':
 		return (&multiwatcher.RemoteApplicationInfo{
-=======
-		}).EntityId(), true
-	case 'a':
-		return (&multiwatcher.ApplicationInfo{
->>>>>>> 0294fd51
 			ModelUUID: modelUUID,
 			Name:      id,
 		}).EntityId(), true
@@ -1074,10 +1040,7 @@
 		machinesC,
 		unitsC,
 		applicationsC,
-<<<<<<< HEAD
 		remoteApplicationsC,
-=======
->>>>>>> 0294fd51
 		relationsC,
 		annotationsC,
 		statusesC,
@@ -1159,10 +1122,7 @@
 		machinesC,
 		unitsC,
 		applicationsC,
-<<<<<<< HEAD
 		remoteApplicationsC,
-=======
->>>>>>> 0294fd51
 		relationsC,
 		annotationsC,
 		statusesC,
